package constants

/*
	Sliver Implant Framework
	Copyright (C) 2019  Bishop Fox

	This program is free software: you can redistribute it and/or modify
	it under the terms of the GNU General Public License as published by
	the Free Software Foundation, either version 3 of the License, or
	(at your option) any later version.

	This program is distributed in the hope that it will be useful,
	but WITHOUT ANY WARRANTY; without even the implied warranty of
	MERCHANTABILITY or FITNESS FOR A PARTICULAR PURPOSE.  See the
	GNU General Public License for more details.

	You should have received a copy of the GNU General Public License
	along with this program.  If not, see <https://www.gnu.org/licenses/>.
*/

// Meta
const (
	KeepAliveStr = "keepalive"
)

// Events
const (
	UpdateStr  = "update"
	VersionStr = "version"

	EventStr = "event"

	ServerErrorStr = "server-error"

	// ConnectedEvent - Sliver Connected
	SessionOpenedEvent = "session-connected"
	// DisconnectedEvent - Sliver disconnected
	SessionClosedEvent = "session-disconnected"
	// UpdateEvent - Sliver updated
	SessionUpdateEvent = "session-updated"

	// JoinedEvent - Player joined the game
	JoinedEvent = "client-joined"
	// LeftEvent - Player left the game
	LeftEvent = "client-left"

	// CanaryEvent - A DNS canary was triggered
	CanaryEvent = "canary"

	// StartedEvent - Job was started
	JobStartedEvent = "job-started"
	// StoppedEvent - Job was stopped
	JobStoppedEvent = "job-stopped"

	// BuildEvent - Fires on change to builds
	BuildEvent = "build"

	// BuildCompletedEvent - Fires when a build completes
	BuildCompletedEvent = "build-completed"

	// ProfileEvent - Fires whenever there's a change to profiles
	ProfileEvent = "profile"

	// WebsiteEvent - Fires whenever there's a change to websites
	WebsiteEvent = "website"
)

// Commands
const (
	NewPlayerStr       = "new-player"
	PlayersStr         = "players"
	KickPlayerStr      = "kick-player"
	MultiplayerModeStr = "multiplayer"

	SessionsStr   = "sessions"
	BackgroundStr = "background"
	InfoStr       = "info"
	UseStr        = "use"
	SetStr        = "set"

	GenerateStr        = "generate"
	RegenerateStr      = "regenerate"
	ProfileGenerateStr = "generate-profile"
	StagerStr          = "stager"
	ProfilesStr        = "profiles"
	NewProfileStr      = "new-profile"

	ImplantBuildsStr = "implants"
	ListCanariesStr  = "canaries"

	JobsStr        = "jobs"
	MtlsStr        = "mtls"
	DnsStr         = "dns"
	HttpStr        = "http"
	HttpsStr       = "https"
	NamedPipeStr   = "named-pipe"
	TCPListenerStr = "tcp-pivot"

	MsfStr       = "msf"
	MsfInjectStr = "msf-inject"

	PsStr        = "ps"
	PingStr      = "ping"
	KillStr      = "kill"
	TerminateStr = "terminate"

	GetPIDStr = "getpid"
	GetUIDStr = "getuid"
	GetGIDStr = "getgid"
	WhoamiStr = "whoami"

	ShellStr   = "shell"
	ExecuteStr = "execute"

	LsStr       = "ls"
	RmStr       = "rm"
	MkdirStr    = "mkdir"
	CdStr       = "cd"
	PwdStr      = "pwd"
	CatStr      = "cat"
	DownloadStr = "download"
	UploadStr   = "upload"
	IfconfigStr = "ifconfig"
	NetstatStr  = "netstat"

	ProcdumpStr         = "procdump"
	ImpersonateStr      = "impersonate"
	RunAsStr            = "runas"
	ElevateStr          = "elevate"
	GetSystemStr        = "getsystem"
	RevToSelfStr        = "rev2self"
	ExecuteAssemblyStr  = "execute-assembly"
	ExecuteShellcodeStr = "execute-shellcode"
	MigrateStr          = "migrate"
	SideloadStr         = "sideload"
	SpawnDllStr         = "spawndll"
	LoadExtensionStr    = "load-extension"
	StageListenerStr    = "stage-listener"

	WebsitesStr       = "websites"
	RmWebContentStr   = "rm-content"
	AddWebContentStr  = "add-content"
	WebContentTypeStr = "content-type"

<<<<<<< HEAD
	ScreenshotStr = "screenshot"
	PsExecStr     = "psexec"
	BackdoorStr   = "backdoor"
	MakeTokenStr  = "make-token"

	PersistStr = "persist"
	GetEnvStr  = "getenv"
	SetEnvStr  = "setenv"
=======
	ScreenshotStr         = "screenshot"
	PsExecStr             = "psexec"
	BackdoorStr           = "backdoor"
	MakeTokenStr          = "make-token"
	GetEnvStr             = "getenv"
	SetEnvStr             = "setenv"
	RegistryStr           = "registry"
	RegistryReadStr       = "read"
	RegistryWriteStr      = "write"
	RegistryListSubStr    = "list-subkeys"
	RegistryListValuesStr = "list-values"
	RegistryCreateKeyStr  = "create"
>>>>>>> d836e2be

	LicensesStr = "licenses"
)

// Groups
const (
	GenericHelpGroup     = "Generic:"
	SliverHelpGroup      = "Sliver:"
	SliverWinHelpGroup   = "Sliver - Windows:"
	MultiplayerHelpGroup = "Multiplayer:"
	ExtensionHelpGroup   = "Sliver - 3rd Party extensions:"
)<|MERGE_RESOLUTION|>--- conflicted
+++ resolved
@@ -142,16 +142,6 @@
 	AddWebContentStr  = "add-content"
 	WebContentTypeStr = "content-type"
 
-<<<<<<< HEAD
-	ScreenshotStr = "screenshot"
-	PsExecStr     = "psexec"
-	BackdoorStr   = "backdoor"
-	MakeTokenStr  = "make-token"
-
-	PersistStr = "persist"
-	GetEnvStr  = "getenv"
-	SetEnvStr  = "setenv"
-=======
 	ScreenshotStr         = "screenshot"
 	PsExecStr             = "psexec"
 	BackdoorStr           = "backdoor"
@@ -164,7 +154,8 @@
 	RegistryListSubStr    = "list-subkeys"
 	RegistryListValuesStr = "list-values"
 	RegistryCreateKeyStr  = "create"
->>>>>>> d836e2be
+
+	PersistStr = "persist"
 
 	LicensesStr = "licenses"
 )
