--- conflicted
+++ resolved
@@ -73,13 +73,19 @@
 	UnavailableID    = PopulateID()
 )
 
-<<<<<<< HEAD
 // Setup is an init function to automatically setup default encoders.
 // Called in the root sliver server binary command pre-runners.
 func Setup() {
-=======
+	util.SetEnglishDictionary(assets.English())
+	TrafficEncoderFS = PassthroughEncoderFS{
+		rootDir: filepath.Join(assets.GetRootAppDir(), "traffic-encoders"),
+	}
+	loadTrafficEncodersFromFS(TrafficEncoderFS, func(msg string) {
+		trafficEncoderLog.Debugf("[traffic-encoder] %s", msg)
+	})
+}
+
 func SetupDefaultEncoders(name string) uint64 {
-
 	encoders, err := db.ResourceIDByType("encoder")
 	if err != nil {
 		encodersLog.Printf("Error:\n%s", err)
@@ -130,17 +136,6 @@
 	}
 	UnavailableID = append(UnavailableID, uint64(id))
 	return uint64(id)
-}
-
-func init() {
->>>>>>> 06116675
-	util.SetEnglishDictionary(assets.English())
-	TrafficEncoderFS = PassthroughEncoderFS{
-		rootDir: filepath.Join(assets.GetRootAppDir(), "traffic-encoders"),
-	}
-	loadTrafficEncodersFromFS(TrafficEncoderFS, func(msg string) {
-		trafficEncoderLog.Debugf("[traffic-encoder] %s", msg)
-	})
 }
 
 // EncoderMap - A map of all available encoders (native and traffic/wasm)
