--- conflicted
+++ resolved
@@ -19,16 +19,8 @@
 */
 
 import (
-<<<<<<< HEAD
 	"fmt"
 
-	"github.com/reeflective/console"
-	"github.com/rsteube/carapace"
-	"github.com/spf13/cobra"
-	"github.com/spf13/pflag"
-
-=======
->>>>>>> a79b397d
 	"github.com/bishopfox/sliver/client/assets"
 	"github.com/bishopfox/sliver/client/command/alias"
 	"github.com/bishopfox/sliver/client/command/backdoor"
@@ -77,709 +69,6 @@
 		// and the group will be automatically created if needed.
 		bind := makeBind(sliver, con)
 
-<<<<<<< HEAD
-		// Load Extensions
-		extensionManifests := assets.GetInstalledExtensionManifests()
-		for _, manifest := range extensionManifests {
-			mext, err := extensions.LoadExtensionManifest(manifest)
-			// Absorb error in case there's no extensions manifest
-			if err != nil {
-				//con doesn't appear to be initialised here?
-				//con.PrintErrorf("Failed to load extension: %s", err)
-				fmt.Printf("Failed to load extension: %s\n", err)
-				continue
-			}
-			for _, ext := range mext.ExtCommand {
-				extensions.ExtensionRegisterCommand(ext, sliver, con)
-			}
-		}
-
-		// [ Reconfig ] ---------------------------------------------------------------
-
-		reconfigCmd := &cobra.Command{
-			Use:   consts.ReconfigStr,
-			Short: "Reconfigure the active beacon/session",
-			Long:  help.GetHelpFor([]string{consts.ReconfigStr}),
-			Run: func(cmd *cobra.Command, args []string) {
-				reconfig.ReconfigCmd(cmd, con, args)
-			},
-			GroupID:     consts.SliverCoreHelpGroup,
-			Annotations: hideCommand(consts.BeaconCmdsFilter),
-		}
-		sliver.AddCommand(reconfigCmd)
-		Flags("reconfig", false, reconfigCmd, func(f *pflag.FlagSet) {
-			f.StringP("reconnect-interval", "r", "", "reconnect interval for implant")
-			f.StringP("beacon-interval", "i", "", "beacon callback interval")
-			f.StringP("beacon-jitter", "j", "", "beacon callback jitter (random up to)")
-			f.Int64P("timeout", "t", defaultTimeout, "grpc timeout in seconds")
-		})
-
-		renameCmd := &cobra.Command{
-			Use:   consts.RenameStr,
-			Short: "Rename the active beacon/session",
-			Long:  help.GetHelpFor([]string{consts.RenameStr}),
-			Run: func(cmd *cobra.Command, args []string) {
-				reconfig.RenameCmd(cmd, con, args)
-			},
-			GroupID: consts.SliverCoreHelpGroup,
-		}
-		sliver.AddCommand(renameCmd)
-		Flags("rename", false, renameCmd, func(f *pflag.FlagSet) {
-			f.StringP("name", "n", "", "change implant name to")
-			f.Int64P("timeout", "t", defaultTimeout, "grpc timeout in seconds")
-		})
-
-		// [ Sessions ] --------------------------------------------------------------
-
-		sessionsCmd := &cobra.Command{
-			Use:   consts.SessionsStr,
-			Short: "Session management",
-			Long:  help.GetHelpFor([]string{consts.SessionsStr}),
-			Run: func(cmd *cobra.Command, args []string) {
-				sessions.SessionsCmd(cmd, con, args)
-			},
-			GroupID: consts.SliverCoreHelpGroup,
-		}
-		Flags("sessions", true, sessionsCmd, func(f *pflag.FlagSet) {
-			f.IntP("timeout", "t", defaultTimeout, "grpc timeout in seconds")
-		})
-		Flags("sessions", false, sessionsCmd, func(f *pflag.FlagSet) {
-			f.StringP("interact", "i", "", "interact with a session")
-			f.StringP("kill", "k", "", "kill the designated session")
-			f.BoolP("kill-all", "K", false, "kill all the sessions")
-			f.BoolP("clean", "C", false, "clean out any sessions marked as [DEAD]")
-			f.BoolP("force", "F", false, "force session action without waiting for results")
-
-			f.StringP("filter", "f", "", "filter sessions by substring")
-			f.StringP("filter-re", "e", "", "filter sessions by regular expression")
-		})
-		FlagComps(sessionsCmd, func(comp *carapace.ActionMap) {
-			(*comp)["interact"] = use.BeaconAndSessionIDCompleter(con)
-			(*comp)["kill"] = use.BeaconAndSessionIDCompleter(con)
-		})
-		sliver.AddCommand(sessionsCmd)
-
-		sessionsPruneCmd := &cobra.Command{
-			Use:   consts.PruneStr,
-			Short: "Kill all stale/dead sessions",
-			Long:  help.GetHelpFor([]string{consts.SessionsStr, consts.PruneStr}),
-			Run: func(cmd *cobra.Command, args []string) {
-				sessions.SessionsPruneCmd(cmd, con, args)
-			},
-		}
-		Flags("prune", false, sessionsPruneCmd, func(f *pflag.FlagSet) {
-			f.BoolP("force", "F", false, "Force the killing of stale/dead sessions")
-		})
-		sessionsCmd.AddCommand(sessionsPruneCmd)
-
-		backgroundCmd := &cobra.Command{
-			Use:   consts.BackgroundStr,
-			Short: "Background an active session",
-			Long:  help.GetHelpFor([]string{consts.BackgroundStr}),
-			Run: func(cmd *cobra.Command, args []string) {
-				sessions.BackgroundCmd(cmd, con, args)
-			},
-			GroupID: consts.SliverCoreHelpGroup,
-		}
-		Flags("use", false, backgroundCmd, func(f *pflag.FlagSet) {
-			f.Int64P("timeout", "t", defaultTimeout, "grpc timeout in seconds")
-		})
-		sliver.AddCommand(backgroundCmd)
-
-		killCmd := &cobra.Command{
-			Use:   consts.KillStr,
-			Short: "Kill a session",
-			Long:  help.GetHelpFor([]string{consts.KillStr}),
-			Run: func(cmd *cobra.Command, args []string) {
-				kill.KillCmd(cmd, con, args)
-			},
-			GroupID: consts.SliverCoreHelpGroup,
-		}
-		sliver.AddCommand(killCmd)
-		Flags("use", false, backgroundCmd, func(f *pflag.FlagSet) {
-			f.BoolP("force", "F", false, "Force kill,  does not clean up")
-			f.Int64P("timeout", "t", defaultTimeout, "grpc timeout in seconds")
-		})
-
-		openSessionCmd := &cobra.Command{
-			Use:   consts.InteractiveStr,
-			Short: "Task a beacon to open an interactive session (Beacon only)",
-			Long:  help.GetHelpFor([]string{consts.InteractiveStr}),
-			Run: func(cmd *cobra.Command, args []string) {
-				sessions.InteractiveCmd(cmd, con, args)
-			},
-			GroupID:     consts.SliverCoreHelpGroup,
-			Annotations: hideCommand(consts.BeaconCmdsFilter),
-		}
-		sliver.AddCommand(openSessionCmd)
-		Flags("interactive", false, openSessionCmd, func(f *pflag.FlagSet) {
-			f.StringP("mtls", "m", "", "mtls connection strings")
-			f.StringP("wg", "g", "", "wg connection strings")
-			f.StringP("http", "b", "", "http(s) connection strings")
-			f.StringP("dns", "n", "", "dns connection strings")
-			f.StringP("named-pipe", "p", "", "namedpipe connection strings")
-			f.StringP("tcp-pivot", "i", "", "tcppivot connection strings")
-
-			f.StringP("delay", "d", "0s", "delay opening the session (after checkin) for a given period of time")
-
-			f.Int64P("timeout", "t", defaultTimeout, "grpc timeout in seconds")
-		})
-
-		// [ Use ] --------------------------------------------------------------
-
-		useCmd := &cobra.Command{
-			Use:   consts.UseStr,
-			Short: "Switch the active session or beacon",
-			Long:  help.GetHelpFor([]string{consts.UseStr}),
-			Run: func(cmd *cobra.Command, args []string) {
-				use.UseCmd(cmd, con, args)
-			},
-			GroupID: consts.SliverCoreHelpGroup,
-		}
-		Flags("use", true, useCmd, func(f *pflag.FlagSet) {
-			f.Int64P("timeout", "t", defaultTimeout, "grpc timeout in seconds")
-		})
-		carapace.Gen(useCmd).PositionalCompletion(use.BeaconAndSessionIDCompleter(con))
-
-		if !con.IsCLI {
-			sliver.AddCommand(useCmd)
-		}
-
-		useSessionCmd := &cobra.Command{
-			Use:   consts.SessionsStr,
-			Short: "Switch the active session",
-			Long:  help.GetHelpFor([]string{consts.UseStr, consts.SessionsStr}),
-			Run: func(cmd *cobra.Command, args []string) {
-				use.UseSessionCmd(cmd, con, args)
-			},
-		}
-		carapace.Gen(useSessionCmd).PositionalCompletion(use.SessionIDCompleter(con))
-		useCmd.AddCommand(useSessionCmd)
-
-		useBeaconCmd := &cobra.Command{
-			Use:   consts.BeaconsStr,
-			Short: "Switch the active beacon",
-			Long:  help.GetHelpFor([]string{consts.UseStr, consts.BeaconsStr}),
-			Run: func(cmd *cobra.Command, args []string) {
-				use.UseBeaconCmd(cmd, con, args)
-			},
-		}
-		carapace.Gen(useBeaconCmd).PositionalCompletion(use.BeaconIDCompleter(con))
-		useCmd.AddCommand(useBeaconCmd)
-
-		// [ Close ] --------------------------------------------------------------
-		closeSessionCmd := &cobra.Command{
-			Use:   consts.CloseStr,
-			Short: "Close an interactive session without killing the remote process",
-			Long:  help.GetHelpFor([]string{consts.CloseStr}),
-			Run: func(cmd *cobra.Command, args []string) {
-				sessions.CloseSessionCmd(cmd, con, args)
-			},
-			GroupID: consts.SliverCoreHelpGroup,
-		}
-		sliver.AddCommand(closeSessionCmd)
-		Flags("", false, closeSessionCmd, func(f *pflag.FlagSet) {
-			f.Int64P("timeout", "t", defaultTimeout, "grpc timeout in seconds")
-		})
-
-		// [ Tasks ] --------------------------------------------------------------
-
-		tasksCmd := &cobra.Command{
-			Use:   consts.TasksStr,
-			Short: "Beacon task management",
-			Long:  help.GetHelpFor([]string{consts.TasksStr}),
-			Run: func(cmd *cobra.Command, args []string) {
-				tasks.TasksCmd(cmd, con, args)
-			},
-			GroupID:     consts.SliverCoreHelpGroup,
-			Annotations: hideCommand(consts.BeaconCmdsFilter),
-		}
-		Flags("tasks", true, tasksCmd, func(f *pflag.FlagSet) {
-			f.IntP("timeout", "t", defaultTimeout, "grpc timeout in seconds")
-			f.BoolP("overflow", "O", false, "overflow terminal width (display truncated rows)")
-			f.IntP("skip-pages", "S", 0, "skip the first n page(s)")
-			f.StringP("filter", "f", "", "filter based on task type (case-insensitive prefix matching)")
-		})
-		sliver.AddCommand(tasksCmd)
-
-		fetchCmd := &cobra.Command{
-			Use:   consts.FetchStr,
-			Short: "Fetch the details of a beacon task",
-			Long:  help.GetHelpFor([]string{consts.TasksStr, consts.FetchStr}),
-			Args:  cobra.RangeArgs(0, 1),
-			Run: func(cmd *cobra.Command, args []string) {
-				tasks.TasksFetchCmd(cmd, con, args)
-			},
-		}
-		tasksCmd.AddCommand(fetchCmd)
-		carapace.Gen(fetchCmd).PositionalCompletion(tasks.BeaconTaskIDCompleter(con).Usage("beacon task ID"))
-
-		cancelCmd := &cobra.Command{
-			Use:   consts.CancelStr,
-			Short: "Cancel a pending beacon task",
-			Long:  help.GetHelpFor([]string{consts.TasksStr, consts.CancelStr}),
-			Args:  cobra.RangeArgs(0, 1),
-			Run: func(cmd *cobra.Command, args []string) {
-				tasks.TasksCancelCmd(cmd, con, args)
-			},
-		}
-		tasksCmd.AddCommand(cancelCmd)
-		carapace.Gen(cancelCmd).PositionalCompletion(tasks.BeaconPendingTasksCompleter(con).Usage("beacon task ID"))
-
-		// [ Info ] --------------------------------------------------------------
-
-		infoCmd := &cobra.Command{
-			Use:   consts.InfoStr,
-			Short: "Get info about session",
-			Long:  help.GetHelpFor([]string{consts.InfoStr}),
-			Run: func(cmd *cobra.Command, args []string) {
-				info.InfoCmd(cmd, con, args)
-			},
-			GroupID: consts.InfoHelpGroup,
-		}
-		Flags("use", false, infoCmd, func(f *pflag.FlagSet) {
-			f.Int64P("timeout", "t", defaultTimeout, "grpc timeout in seconds")
-		})
-		carapace.Gen(infoCmd).PositionalCompletion(use.BeaconAndSessionIDCompleter(con))
-		sliver.AddCommand(infoCmd)
-
-		pingCmd := &cobra.Command{
-			Use:   consts.PingStr,
-			Short: "Send round trip message to implant (does not use ICMP)",
-			Long:  help.GetHelpFor([]string{consts.PingStr}),
-			Run: func(cmd *cobra.Command, args []string) {
-				info.PingCmd(cmd, con, args)
-			},
-			GroupID: consts.InfoHelpGroup,
-		}
-		sliver.AddCommand(pingCmd)
-		Flags("", false, pingCmd, func(f *pflag.FlagSet) {
-			f.Int64P("timeout", "t", defaultTimeout, "grpc timeout in seconds")
-		})
-
-		getPIDCmd := &cobra.Command{
-			Use:   consts.GetPIDStr,
-			Short: "Get session pid",
-			Long:  help.GetHelpFor([]string{consts.GetPIDStr}),
-			Run: func(cmd *cobra.Command, args []string) {
-				info.PIDCmd(cmd, con, args)
-			},
-			GroupID: consts.InfoHelpGroup,
-		}
-		sliver.AddCommand(getPIDCmd)
-		Flags("", false, getPIDCmd, func(f *pflag.FlagSet) {
-			f.Int64P("timeout", "t", defaultTimeout, "grpc timeout in seconds")
-		})
-
-		getUIDCmd := &cobra.Command{
-			Use:   consts.GetUIDStr,
-			Short: "Get session process UID",
-			Long:  help.GetHelpFor([]string{consts.GetUIDStr}),
-			Run: func(cmd *cobra.Command, args []string) {
-				info.UIDCmd(cmd, con, args)
-			},
-			GroupID: consts.InfoHelpGroup,
-		}
-		sliver.AddCommand(getUIDCmd)
-		Flags("", false, getUIDCmd, func(f *pflag.FlagSet) {
-			f.Int64P("timeout", "t", defaultTimeout, "grpc timeout in seconds")
-		})
-
-		getGIDCmd := &cobra.Command{
-			Use:   consts.GetGIDStr,
-			Short: "Get session process GID",
-			Long:  help.GetHelpFor([]string{consts.GetGIDStr}),
-			Run: func(cmd *cobra.Command, args []string) {
-				info.GIDCmd(cmd, con, args)
-			},
-			GroupID: consts.InfoHelpGroup,
-		}
-		sliver.AddCommand(getGIDCmd)
-		Flags("", false, getGIDCmd, func(f *pflag.FlagSet) {
-			f.Int64P("timeout", "t", defaultTimeout, "grpc timeout in seconds")
-		})
-
-		whoamiCmd := &cobra.Command{
-			Use:   consts.WhoamiStr,
-			Short: "Get session user execution context",
-			Long:  help.GetHelpFor([]string{consts.WhoamiStr}),
-			Run: func(cmd *cobra.Command, args []string) {
-				info.WhoamiCmd(cmd, con, args)
-			},
-			GroupID: consts.InfoHelpGroup,
-		}
-		sliver.AddCommand(whoamiCmd)
-		Flags("", false, whoamiCmd, func(f *pflag.FlagSet) {
-			f.Int64P("timeout", "t", defaultTimeout, "grpc timeout in seconds")
-		})
-
-		// [ Shell ] --------------------------------------------------------------
-
-		shellCmd := &cobra.Command{
-			Use:   consts.ShellStr,
-			Short: "Start an interactive shell",
-			Long:  help.GetHelpFor([]string{consts.ShellStr}),
-			Run: func(cmd *cobra.Command, args []string) {
-				shell.ShellCmd(cmd, con, args)
-			},
-			GroupID:     consts.ExecutionHelpGroup,
-			Annotations: hideCommand(consts.SessionCmdsFilter),
-		}
-		sliver.AddCommand(shellCmd)
-		Flags("", false, shellCmd, func(f *pflag.FlagSet) {
-			f.BoolP("no-pty", "y", false, "disable use of pty on macos/linux")
-			f.StringP("shell-path", "s", "", "path to shell interpreter")
-
-			f.Int64P("timeout", "t", defaultTimeout, "grpc timeout in seconds")
-		})
-
-		// [ Exec ] --------------------------------------------------------------
-
-		executeCmd := &cobra.Command{
-			Use:   consts.ExecuteStr,
-			Short: "Execute a program on the remote system",
-			Long:  help.GetHelpFor([]string{consts.ExecuteStr}),
-			Args:  cobra.MinimumNArgs(1),
-			Run: func(cmd *cobra.Command, args []string) {
-				exec.ExecuteCmd(cmd, con, args)
-			},
-			GroupID: consts.ExecutionHelpGroup,
-		}
-		sliver.AddCommand(executeCmd)
-		Flags("", false, executeCmd, func(f *pflag.FlagSet) {
-			f.BoolP("token", "T", false, "execute command with current token (Windows only)")
-			f.BoolP("output", "o", false, "capture command output")
-			f.BoolP("save", "s", false, "save output to a file")
-			f.BoolP("loot", "X", false, "save output as loot")
-			f.BoolP("ignore-stderr", "S", false, "don't print STDERR output")
-			f.StringP("stdout", "O", "", "remote path to redirect STDOUT to")
-			f.StringP("stderr", "E", "", "remote path to redirect STDERR to")
-			f.StringP("name", "n", "", "name to assign loot (optional)")
-			f.Uint32P("ppid", "P", 0, "parent process id (optional, Windows only)")
-			f.BoolP("hidden", "H", false, "hide the window of the spawned process (Windows only)")
-
-			f.Int64P("timeout", "t", defaultTimeout, "grpc timeout in seconds")
-		})
-		executeCmd.Flags().ParseErrorsWhitelist.UnknownFlags = true
-
-		carapace.Gen(executeCmd).PositionalCompletion(carapace.ActionValues().Usage("command to execute (required)"))
-		carapace.Gen(executeCmd).PositionalAnyCompletion(carapace.ActionValues().Usage("arguments to the command (optional)"))
-
-		executeAssemblyCmd := &cobra.Command{
-			Use:   consts.ExecuteAssemblyStr,
-			Short: "Loads and executes a .NET assembly in a child process (Windows Only)",
-			Long:  help.GetHelpFor([]string{consts.ExecuteAssemblyStr}),
-			Args:  cobra.MinimumNArgs(1),
-			Run: func(cmd *cobra.Command, args []string) {
-				exec.ExecuteAssemblyCmd(cmd, con, args)
-			},
-			GroupID:     consts.ExecutionHelpGroup,
-			Annotations: hideCommand(consts.WindowsCmdsFilter),
-		}
-		sliver.AddCommand(executeAssemblyCmd)
-		Flags("", false, executeAssemblyCmd, func(f *pflag.FlagSet) {
-			f.StringP("process", "p", "notepad.exe", "hosting process to inject into")
-			f.StringP("method", "m", "", "Optional method (a method is required for a .NET DLL)")
-			f.StringP("class", "c", "", "Optional class name (required for .NET DLL)")
-			f.StringP("app-domain", "d", "", "AppDomain name to create for .NET assembly. Generated randomly if not set.")
-			f.StringP("arch", "a", "x84", "Assembly target architecture: x86, x64, x84 (x86+x64)")
-			f.BoolP("in-process", "i", false, "Run in the current sliver process")
-			f.StringP("runtime", "r", "", "Runtime to use for running the assembly (only supported when used with --in-process)")
-			f.BoolP("save", "s", false, "save output to file")
-			f.BoolP("loot", "X", false, "save output as loot")
-			f.StringP("name", "n", "", "name to assign loot (optional)")
-			f.Uint32P("ppid", "P", 0, "parent process id (optional)")
-			f.StringP("process-arguments", "A", "", "arguments to pass to the hosting process")
-			f.BoolP("amsi-bypass", "M", false, "Bypass AMSI on Windows (only supported when used with --in-process)")
-			f.BoolP("etw-bypass", "E", false, "Bypass ETW on Windows (only supported when used with --in-process)")
-
-			f.Int64P("timeout", "t", defaultTimeout, "grpc timeout in seconds")
-		})
-		executeAssemblyCmd.Flags().ParseErrorsWhitelist.UnknownFlags = true
-
-		carapace.Gen(executeAssemblyCmd).PositionalCompletion(carapace.ActionFiles().Usage("path to assembly file (required)"))
-		carapace.Gen(executeAssemblyCmd).PositionalAnyCompletion(carapace.ActionValues().Usage("arguments to pass to the assembly entrypoint (optional)"))
-
-		executeShellcodeCmd := &cobra.Command{
-			Use:   consts.ExecuteShellcodeStr,
-			Short: "Executes the given shellcode in the sliver process",
-			Long:  help.GetHelpFor([]string{consts.ExecuteShellcodeStr}),
-			Args:  cobra.ExactArgs(1),
-			Run: func(cmd *cobra.Command, args []string) {
-				exec.ExecuteShellcodeCmd(cmd, con, args)
-			},
-			GroupID: consts.ExecutionHelpGroup,
-		}
-		sliver.AddCommand(executeShellcodeCmd)
-		Flags("", false, executeShellcodeCmd, func(f *pflag.FlagSet) {
-			f.BoolP("rwx-pages", "r", false, "Use RWX permissions for memory pages")
-			f.Uint32P("pid", "p", 0, "Pid of process to inject into (0 means injection into ourselves)")
-			f.StringP("process", "n", `c:\windows\system32\notepad.exe`, "Process to inject into when running in interactive mode")
-			f.BoolP("interactive", "i", false, "Inject into a new process and interact with it")
-			f.BoolP("shikata-ga-nai", "S", false, "encode shellcode using shikata ga nai prior to execution")
-			f.StringP("architecture", "A", "amd64", "architecture of the shellcode: 386, amd64 (used with --shikata-ga-nai flag)")
-			f.Uint32P("iterations", "I", 1, "number of encoding iterations (used with --shikata-ga-nai flag)")
-
-			f.Int64P("timeout", "t", defaultTimeout, "grpc timeout in seconds")
-		})
-		FlagComps(executeShellcodeCmd, func(comp *carapace.ActionMap) {
-			(*comp)["shikata-ga-nai"] = carapace.ActionValues("386", "amd64").Tag("shikata-ga-nai architectures")
-		})
-		carapace.Gen(executeShellcodeCmd).PositionalCompletion(carapace.ActionFiles().Usage("path to shellcode file (required)"))
-
-		sideloadCmd := &cobra.Command{
-			Use:   consts.SideloadStr,
-			Short: "Load and execute a shared object (shared library/DLL) in a remote process",
-			Long:  help.GetHelpFor([]string{consts.SideloadStr}),
-			Args:  cobra.MinimumNArgs(1),
-			Run: func(cmd *cobra.Command, args []string) {
-				exec.SideloadCmd(cmd, con, args)
-			},
-			GroupID: consts.ExecutionHelpGroup,
-		}
-		sliver.AddCommand(sideloadCmd)
-		Flags("", false, sideloadCmd, func(f *pflag.FlagSet) {
-			f.StringP("entry-point", "e", "", "Entrypoint for the DLL (Windows only)")
-			f.StringP("process", "p", `c:\windows\system32\notepad.exe`, "Path to process to host the shellcode")
-			f.BoolP("unicode", "w", false, "Command line is passed to unmanaged DLL function in UNICODE format. (default is ANSI)")
-			f.BoolP("save", "s", false, "save output to file")
-			f.BoolP("loot", "X", false, "save output as loot")
-			f.StringP("name", "n", "", "name to assign loot (optional)")
-			f.BoolP("keep-alive", "k", false, "don't terminate host process once the execution completes")
-			f.Uint32P("ppid", "P", 0, "parent process id (optional)")
-			f.StringP("process-arguments", "A", "", "arguments to pass to the hosting process")
-
-			f.Int64P("timeout", "t", defaultTimeout, "grpc timeout in seconds")
-		})
-		sideloadCmd.Flags().ParseErrorsWhitelist.UnknownFlags = true
-
-		carapace.Gen(sideloadCmd).PositionalCompletion(carapace.ActionFiles().Usage("path to shared library file (required)"))
-		carapace.Gen(sideloadCmd).PositionalAnyCompletion(carapace.ActionValues().Usage("arguments to pass to the binary (optional)"))
-
-		spawnDllCmd := &cobra.Command{
-			Use:   consts.SpawnDllStr,
-			Short: "Load and execute a Reflective DLL in a remote process",
-			Long:  help.GetHelpFor([]string{consts.SpawnDllStr}),
-			Args:  cobra.MinimumNArgs(1),
-			Run: func(cmd *cobra.Command, args []string) {
-				exec.SpawnDllCmd(cmd, con, args)
-			},
-			GroupID:     consts.ExecutionHelpGroup,
-			Annotations: hideCommand(consts.WindowsCmdsFilter),
-		}
-		sliver.AddCommand(spawnDllCmd)
-		Flags("", false, spawnDllCmd, func(f *pflag.FlagSet) {
-			f.StringP("process", "p", `c:\windows\system32\notepad.exe`, "Path to process to host the shellcode")
-			f.StringP("export", "e", "ReflectiveLoader", "Entrypoint of the Reflective DLL")
-			f.BoolP("save", "s", false, "save output to file")
-			f.BoolP("loot", "X", false, "save output as loot")
-			f.StringP("name", "n", "", "name to assign loot (optional)")
-			f.BoolP("keep-alive", "k", false, "don't terminate host process once the execution completes")
-			f.UintP("ppid", "P", 0, "parent process id (optional)")
-			f.StringP("process-arguments", "A", "", "arguments to pass to the hosting process")
-
-			f.Int64P("timeout", "t", defaultTimeout, "grpc timeout in seconds")
-		})
-		spawnDllCmd.Flags().ParseErrorsWhitelist.UnknownFlags = true
-
-		carapace.Gen(spawnDllCmd).PositionalCompletion(carapace.ActionFiles().Usage("path to DLL file (required)"))
-		carapace.Gen(spawnDllCmd).PositionalAnyCompletion(carapace.ActionValues().Usage("arguments to pass to the DLL entrypoint (optional)"))
-
-		migrateCmd := &cobra.Command{
-			Use:   consts.MigrateStr,
-			Short: "Migrate into a remote process",
-			Long:  help.GetHelpFor([]string{consts.MigrateStr}),
-			Run: func(cmd *cobra.Command, args []string) {
-				exec.MigrateCmd(cmd, con, args)
-			},
-			GroupID:     consts.ExecutionHelpGroup,
-			Annotations: hideCommand(consts.WindowsCmdsFilter),
-		}
-		sliver.AddCommand(migrateCmd)
-		Flags("", false, migrateCmd, func(f *pflag.FlagSet) {
-			f.BoolP("disable-sgn", "S", true, "disable shikata ga nai shellcode encoder")
-			f.Uint32P("pid", "p", 0, "process id to migrate into")
-			f.StringP("process-name", "n", "", "name of the process to migrate into")
-			f.Int64P("timeout", "t", defaultTimeout, "grpc timeout in seconds")
-		})
-		carapace.Gen(migrateCmd).PositionalCompletion(carapace.ActionValues().Usage("PID of process to migrate into"))
-
-		msfCmd := &cobra.Command{
-			Use:   consts.MsfStr,
-			Short: "Execute an MSF payload in the current process",
-			Long:  help.GetHelpFor([]string{consts.MsfStr}),
-			Run: func(cmd *cobra.Command, args []string) {
-				exec.MsfCmd(cmd, con, args)
-			},
-			GroupID: consts.ExecutionHelpGroup,
-		}
-		sliver.AddCommand(msfCmd)
-		Flags("", false, msfCmd, func(f *pflag.FlagSet) {
-			f.StringP("payload", "m", "meterpreter_reverse_https", "msf payload")
-			f.StringP("lhost", "L", "", "listen host")
-			f.IntP("lport", "l", 4444, "listen port")
-			f.StringP("encoder", "e", "", "msf encoder")
-			f.IntP("iterations", "i", 1, "iterations of the encoder")
-
-			f.Int64P("timeout", "t", defaultTimeout, "grpc timeout in seconds")
-		})
-
-		msfInjectCmd := &cobra.Command{
-			Use:   consts.MsfInjectStr,
-			Short: "Inject an MSF payload into a process",
-			Long:  help.GetHelpFor([]string{consts.MsfInjectStr}),
-			Run: func(cmd *cobra.Command, args []string) {
-				exec.MsfInjectCmd(cmd, con, args)
-			},
-			GroupID: consts.ExecutionHelpGroup,
-		}
-		sliver.AddCommand(msfInjectCmd)
-		Flags("", false, msfInjectCmd, func(f *pflag.FlagSet) {
-			f.IntP("pid", "p", -1, "pid to inject into")
-			f.StringP("payload", "m", "meterpreter_reverse_https", "msf payload")
-			f.StringP("lhost", "L", "", "listen host")
-			f.IntP("lport", "l", 4444, "listen port")
-			f.StringP("encoder", "e", "", "msf encoder")
-			f.IntP("iterations", "i", 1, "iterations of the encoder")
-
-			f.Int64P("timeout", "t", defaultTimeout, "grpc timeout in seconds")
-		})
-
-		psExecCmd := &cobra.Command{
-			Use:   consts.PsExecStr,
-			Short: "Start a sliver service on a remote target",
-			Long:  help.GetHelpFor([]string{consts.PsExecStr}),
-			Args:  cobra.ExactArgs(1),
-			Run: func(cmd *cobra.Command, args []string) {
-				exec.PsExecCmd(cmd, con, args)
-			},
-			GroupID:     consts.ExecutionHelpGroup,
-			Annotations: hideCommand(consts.WindowsCmdsFilter),
-		}
-		sliver.AddCommand(psExecCmd)
-		Flags("", false, psExecCmd, func(f *pflag.FlagSet) {
-			f.StringP("service-name", "s", "Sliver", "name that will be used to register the service")
-			f.StringP("service-description", "d", "Sliver implant", "description of the service")
-			f.StringP("profile", "p", "", "profile to use for service binary")
-			f.StringP("binpath", "b", "c:\\windows\\temp", "directory to which the executable will be uploaded")
-			f.StringP("custom-exe", "c", "", "custom service executable to use instead of generating a new Sliver")
-
-			f.Int64P("timeout", "t", defaultTimeout, "grpc timeout in seconds")
-		})
-		FlagComps(psExecCmd, func(comp *carapace.ActionMap) {
-			(*comp)["custom-exe"] = carapace.ActionFiles()
-		})
-		carapace.Gen(psExecCmd).PositionalCompletion(carapace.ActionValues().Usage("hostname (required)"))
-
-		sshCmd := &cobra.Command{
-			Use:   consts.SSHStr,
-			Short: "Run a SSH command on a remote host",
-			Long:  help.GetHelpFor([]string{consts.SSHStr}),
-			Args:  cobra.MinimumNArgs(1),
-			Run: func(cmd *cobra.Command, args []string) {
-				exec.SSHCmd(cmd, con, args)
-			},
-			GroupID: consts.ExecutionHelpGroup,
-		}
-		sliver.AddCommand(sshCmd)
-		Flags("", false, sshCmd, func(f *pflag.FlagSet) {
-			f.UintP("port", "p", 22, "SSH port")
-			f.StringP("private-key", "i", "", "path to private key file")
-			f.StringP("password", "P", "", "SSH user password")
-			f.StringP("login", "l", "", "username to use to connect")
-			f.BoolP("skip-loot", "s", false, "skip the prompt to use loot credentials")
-			f.StringP("kerberos-config", "c", "/etc/krb5.conf", "path to remote Kerberos config file")
-			f.StringP("kerberos-keytab", "k", "", "path to Kerberos keytab file")
-			f.StringP("kerberos-realm", "r", "", "Kerberos realm")
-
-			f.Int64P("timeout", "t", defaultTimeout, "grpc timeout in seconds")
-		})
-		sshCmd.Flags().ParseErrorsWhitelist.UnknownFlags = true
-
-		FlagComps(sshCmd, func(comp *carapace.ActionMap) {
-			(*comp)["private-key"] = carapace.ActionFiles()
-			(*comp)["kerberos-keytab"] = carapace.ActionFiles()
-		})
-
-		carapace.Gen(sshCmd).PositionalCompletion(carapace.ActionValues().Usage("remote host to SSH to (required)"))
-		carapace.Gen(sshCmd).PositionalAnyCompletion(carapace.ActionValues().Usage("command line with arguments"))
-
-		// [ Extensions ] -----------------------------------------------------------------
-		extensionCmd := &cobra.Command{
-			Use:     consts.ExtensionsStr,
-			Short:   "Manage extensions",
-			Long:    help.GetHelpFor([]string{consts.ExtensionsStr}),
-			GroupID: consts.ExtensionHelpGroup,
-			Run: func(cmd *cobra.Command, _ []string) {
-				extensions.ExtensionsCmd(cmd, con)
-			},
-		}
-		sliver.AddCommand(extensionCmd)
-
-		extensionCmd.AddCommand(&cobra.Command{
-			Use:   consts.ListStr,
-			Short: "List extensions loaded in the current session or beacon",
-			Long:  help.GetHelpFor([]string{consts.ExtensionsStr, consts.ListStr}),
-			Run: func(cmd *cobra.Command, args []string) {
-				extensions.ExtensionsListCmd(cmd, con, args)
-			},
-		})
-
-		extensionLoadCmd := &cobra.Command{
-			Use:   consts.LoadStr,
-			Short: "Temporarily load an extension from a local directory",
-			Long:  help.GetHelpFor([]string{consts.ExtensionsStr, consts.LoadStr}),
-			Run: func(cmd *cobra.Command, args []string) {
-				extensions.ExtensionLoadCmd(cmd, con, args)
-			},
-		}
-		extensionCmd.AddCommand(extensionLoadCmd)
-		carapace.Gen(extensionLoadCmd).PositionalCompletion(carapace.ActionDirectories().Usage("path to the extension directory"))
-
-		extensionInstallCmd := &cobra.Command{
-			Use:   consts.InstallStr,
-			Short: "Install an extension from a local directory or .tar.gz file",
-			Long:  help.GetHelpFor([]string{consts.ExtensionsStr, consts.InstallStr}),
-			Args:  cobra.ExactArgs(1),
-			Run: func(cmd *cobra.Command, args []string) {
-				extensions.ExtensionsInstallCmd(cmd, con, args)
-			},
-		}
-		extensionCmd.AddCommand(extensionInstallCmd)
-		carapace.Gen(extensionInstallCmd).PositionalCompletion(carapace.ActionFiles().Usage("path to the extension .tar.gz or directory"))
-
-		extensionRmCmd := &cobra.Command{
-			Use:   consts.RmStr,
-			Short: "Remove an installed extension",
-			Args:  cobra.ExactArgs(1),
-			Long:  help.GetHelpFor([]string{consts.ExtensionsStr, consts.RmStr}),
-			Run: func(cmd *cobra.Command, args []string) {
-				extensions.ExtensionsRemoveCmd(cmd, con, args)
-			},
-		}
-		extensionCmd.AddCommand(extensionRmCmd)
-		carapace.Gen(extensionRmCmd).PositionalCompletion(extensions.ExtensionsCommandNameCompleter(con).Usage("the command name of the extension to remove"))
-
-		// [ Filesystem ] ---------------------------------------------
-
-		mvCmd := &cobra.Command{
-			Use:   consts.MvStr,
-			Short: "Move or rename a file",
-			Long:  help.GetHelpFor([]string{consts.MvStr}),
-			Args:  cobra.ExactArgs(2),
-			Run: func(cmd *cobra.Command, args []string) {
-				filesystem.MvCmd(cmd, con, args)
-			},
-			GroupID: consts.FilesystemHelpGroup,
-		}
-		sliver.AddCommand(mvCmd)
-		Flags("", false, mvCmd, func(f *pflag.FlagSet) {
-			f.Int64P("timeout", "t", defaultTimeout, "grpc timeout in seconds")
-		})
-		carapace.Gen(mvCmd).PositionalCompletion(
-			carapace.ActionValues().Usage("path to source file (required)"),
-			carapace.ActionValues().Usage("path to dest file (required)"),
-=======
 		// [ Core ]
 		bind(consts.SliverCoreHelpGroup,
 			reconfig.Commands,
@@ -789,7 +78,6 @@
 			// use.Commands,
 			tasks.Commands,
 			pivots.Commands,
->>>>>>> a79b397d
 		)
 
 		// [ Info ]
@@ -806,114 +94,6 @@
 			filesystem.Commands,
 		)
 
-<<<<<<< HEAD
-		grepCmd := &cobra.Command{
-			Use:   consts.GrepStr,
-			Short: "Search for strings that match a regex within a file or directory",
-			Long:  help.GetHelpFor([]string{consts.GrepStr}),
-			Args:  cobra.ExactArgs(2),
-			Run: func(cmd *cobra.Command, args []string) {
-				filesystem.GrepCmd(cmd, con, args)
-			},
-			GroupID: consts.FilesystemHelpGroup,
-		}
-		sliver.AddCommand(grepCmd)
-		Flags("", false, grepCmd, func(f *pflag.FlagSet) {
-			f.BoolP("colorize-output", "c", false, "colorize output")
-			f.BoolP("loot", "X", false, "save output as loot (loot is saved without formatting)")
-			f.StringP("name", "n", "", "name to assign loot (optional)")
-			f.StringP("type", "T", "", "force a specific loot type (file/cred) if looting (optional)")
-			f.Int64P("timeout", "t", defaultTimeout, "grpc timeout in seconds")
-			f.BoolP("recursive", "r", false, "search recursively")
-			f.BoolP("insensitive", "i", false, "case-insensitive search")
-			f.Int32P("after", "A", 0, "number of lines to print after a match (ignored if the file is binary)")
-			f.Int32P("before", "B", 0, "number of lines to print before a match (ignored if the file is binary)")
-			f.Int32P("context", "C", 0, "number of lines to print before and after a match (ignored if the file is binary), equivalent to -A x -B x")
-			f.BoolP("exact", "e", false, "match the search term exactly")
-		})
-		carapace.Gen(grepCmd).PositionalCompletion(
-			carapace.ActionValues().Usage("regex to search the file for"),
-			carapace.ActionValues().Usage("remote path / file to search in"),
-		)
-
-		headCmd := &cobra.Command{
-			Use:   consts.HeadStr,
-			Short: "Grab the first number of bytes or lines from a file",
-			Long:  help.GetHelpFor([]string{consts.HeadStr}),
-			Args:  cobra.ExactArgs(1),
-			Run: func(cmd *cobra.Command, args []string) {
-				/*
-					The last argument tells head if the user requested the head or tail of the file
-					True means head, false means tail
-				*/
-				filesystem.HeadCmd(cmd, con, args, true)
-			},
-			GroupID: consts.FilesystemHelpGroup,
-		}
-		sliver.AddCommand(headCmd)
-		Flags("", false, headCmd, func(f *pflag.FlagSet) {
-			f.BoolP("colorize-output", "c", false, "colorize output")
-			f.BoolP("hex", "x", false, "display as a hex dump")
-			f.BoolP("loot", "X", false, "save output as loot")
-			f.StringP("name", "n", "", "name to assign loot (optional)")
-			f.StringP("type", "T", "", "force a specific loot type (file/cred) if looting (optional)")
-			f.StringP("file-type", "F", "", "force a specific file type (binary/text) if looting (optional)")
-			f.Int64P("timeout", "t", defaultTimeout, "grpc timeout in seconds")
-			f.Int64P("bytes", "b", 0, "Grab the first number of bytes from the file")
-			f.Int64P("lines", "l", 0, "Grab the first number of lines from the file")
-		})
-		carapace.Gen(headCmd).PositionalCompletion(carapace.ActionValues().Usage("path to the file to print"))
-
-		tailCmd := &cobra.Command{
-			Use:   consts.TailStr,
-			Short: "Grab the last number of bytes or lines from a file",
-			Long:  help.GetHelpFor([]string{consts.TailStr}),
-			Args:  cobra.ExactArgs(1),
-			Run: func(cmd *cobra.Command, args []string) {
-				/*
-					The last argument tells head if the user requested the head or tail of the file
-					True means head, false means tail
-				*/
-				filesystem.HeadCmd(cmd, con, args, false)
-			},
-			GroupID: consts.FilesystemHelpGroup,
-		}
-		sliver.AddCommand(tailCmd)
-		Flags("", false, tailCmd, func(f *pflag.FlagSet) {
-			f.BoolP("colorize-output", "c", false, "colorize output")
-			f.BoolP("hex", "x", false, "display as a hex dump")
-			f.BoolP("loot", "X", false, "save output as loot")
-			f.StringP("name", "n", "", "name to assign loot (optional)")
-			f.StringP("type", "T", "", "force a specific loot type (file/cred) if looting (optional)")
-			f.StringP("file-type", "F", "", "force a specific file type (binary/text) if looting (optional)")
-			f.Int64P("timeout", "t", defaultTimeout, "grpc timeout in seconds")
-			f.Int64P("bytes", "b", 0, "Grab the last number of bytes from the file")
-			f.Int64P("lines", "l", 0, "Grab the last number of lines from the file")
-		})
-		carapace.Gen(tailCmd).PositionalCompletion(carapace.ActionValues().Usage("path to the file to print"))
-
-		uploadCmd := &cobra.Command{
-			Use:   consts.UploadStr,
-			Short: "Upload a file or directory",
-			Long:  help.GetHelpFor([]string{consts.UploadStr}),
-			Args:  cobra.RangeArgs(1, 2),
-			Run: func(cmd *cobra.Command, args []string) {
-				filesystem.UploadCmd(cmd, con, args)
-			},
-			GroupID: consts.FilesystemHelpGroup,
-		}
-		sliver.AddCommand(uploadCmd)
-		Flags("", false, uploadCmd, func(f *pflag.FlagSet) {
-			f.BoolP("ioc", "i", false, "track uploaded file as an ioc")
-			f.BoolP("recurse", "r", false, "recursively upload a directory")
-			f.BoolP("overwrite", "o", false, "overwrite files that exist in the destination")
-			f.BoolP("preserve", "p", false, "preserve directory structure when uploading a directory")
-			f.Int64P("timeout", "t", defaultTimeout, "grpc timeout in seconds")
-		})
-		carapace.Gen(uploadCmd).PositionalCompletion(
-			carapace.ActionFiles().Usage("local path to the file to upload"),
-			carapace.ActionValues().Usage("path to the file or directory to upload to (optional)"),
-=======
 		// [ Network tools ]
 		bind(consts.NetworkHelpGroup,
 			network.Commands,
@@ -921,7 +101,6 @@
 			portfwd.Commands,
 			socks.Commands,
 			wireguard.SliverCommands,
->>>>>>> a79b397d
 		)
 
 		// [ Execution ]
@@ -967,14 +146,18 @@
 		// Load Extensions
 		extensionManifests := assets.GetInstalledExtensionManifests()
 		for _, manifest := range extensionManifests {
-			ext, err := extensions.LoadExtensionManifest(manifest)
+			mext, err := extensions.LoadExtensionManifest(manifest)
 			// Absorb error in case there's no extensions manifest
 			if err != nil {
-				con.PrintErrorf("Failed to load extension: %s", err)
+				//con doesn't appear to be initialised here?
+				//con.PrintErrorf("Failed to load extension: %s", err)
+				fmt.Printf("Failed to load extension: %s\n", err)
 				continue
 			}
 
-			extensions.ExtensionRegisterCommand(ext, sliver, con)
+			for _, ext := range mext.ExtCommand {
+				extensions.ExtensionRegisterCommand(ext, sliver, con)
+			}
 		}
 
 		// [ Post-command declaration setup ]----------------------------------------
