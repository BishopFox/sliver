package sliverpb

import (
	"github.com/bishopfox/sliver/protobuf/commpb"
	proto "github.com/golang/protobuf/proto"
)

/*
	Sliver Implant Framework
	Copyright (C) 2019  Bishop Fox

	This program is free software: you can redistribute it and/or modify
	it under the terms of the GNU General Public License as published by
	the Free Software Foundation, either version 3 of the License, or
	(at your option) any later version.

	This program is distributed in the hope that it will be useful,
	but WITHOUT ANY WARRANTY; without even the implied warranty of
	MERCHANTABILITY or FITNESS FOR A PARTICULAR PURPOSE.  See the
	GNU General Public License for more details.

	You should have received a copy of the GNU General Public License
	along with this program.  If not, see <https://www.gnu.org/licenses/>.
*/

// Message Name Constants

const (

	// MsgRegister - Initial message from sliver with metadata
	MsgRegister = uint32(1 + iota)

	// MsgTaskReq - A local shellcode injection task
	MsgTaskReq

	// MsgPing - Confirm connection is open used as req/resp
	MsgPing

	// MsgKillSessionReq - Kill request to the sliver process
	MsgKillSessionReq

	// MsgLsReq - Request a directory listing from the remote system
	MsgLsReq
	// MsgLs - Directory listing (resp to MsgDirListReq)
	MsgLs

	// MsgDownloadReq - Request to download a file from the remote system
	MsgDownloadReq
	// MsgDownload - File contents for download (resp to DownloadReq)
	MsgDownload

	// MsgUploadReq - Upload a file to the remote file system
	MsgUploadReq
	// MsgUpload - Confirms the success/failure of the file upload (resp to MsgUploadReq)
	MsgUpload

	// MsgCdReq - Request a change directory on the remote system
	MsgCdReq

	// MsgPwdReq - A request to get the CWD from the remote process
	MsgPwdReq
	// MsgPwd - The CWD of the remote process (resp to MsgPwdReq)
	MsgPwd

	// MsgRmReq - Request to delete remote file
	MsgRmReq
	// MsgRm - Confirms the success/failure of delete request (resp to MsgRmReq)
	MsgRm

	// MsgMkdirReq - Request to create a directory on the remote system
	MsgMkdirReq
	// MsgMkdir - Confirms the success/failure of the mkdir request (resp to MsgMkdirReq)
	MsgMkdir

	// MsgPsReq - List processes req
	MsgPsReq
	// MsgPs - List processes resp
	MsgPs

	// MsgShellReq - Request to open a shell tunnel
	MsgShellReq
	// MsgShell - Response on starting shell
	MsgShell

	// MsgTunnelData - Data for duplex tunnels
	MsgTunnelData
	// MsgTunnelClose - Close a duplex tunnel
	MsgTunnelClose

	// MsgProcessDumpReq - Request to create a process dump
	MsgProcessDumpReq
	// MsgProcessDump - Dump of process)
	MsgProcessDump
	// MsgImpersonateReq - Request for process impersonation
	MsgImpersonateReq
	// MsgImpersonate - Output of the impersonation command
	MsgImpersonate
	// MsgRunAsReq - Request to run process as user
	MsgRunAsReq
	// MsgRunAs - Run process as user
	MsgRunAs
	// MsgRevToSelf - Revert to self
	MsgRevToSelf
	// MsgRevToSelfReq - Request to revert to self
	MsgRevToSelfReq
	// MsgInvokeGetSystemReq - Elevate as SYSTEM user
	MsgInvokeGetSystemReq
	// MsgGetSystem - Response to getsystem request
	MsgGetSystem
	// MsgInvokeExecuteAssemblyReq - Request to load and execute a .NET assembly
	MsgInvokeExecuteAssemblyReq
	// MsgExecuteAssemblyReq - Request to load and execute a .NET assembly
	MsgExecuteAssemblyReq
	// MsgExecuteAssembly - Output of the assembly execution
	MsgExecuteAssembly
	// MsgInvokeMigrateReq - Spawn a new sliver in a designated process
	MsgInvokeMigrateReq

	// MsgSideloadReq - request to sideload a binary
	MsgSideloadReq
	// MsgSideload - output of the binary
	MsgSideload

	// MsgSpawnDllReq - Reflective DLL injection request
	MsgSpawnDllReq
	// MsgSpawnDll - Reflective DLL injection output
	MsgSpawnDll

	// MsgIfconfigReq - Ifconfig (network interface config) request
	MsgIfconfigReq
	// MsgIfconfig - Ifconfig response
	MsgIfconfig

	// MsgExecuteReq - Execute a command on the remote system
	MsgExecuteReq

	// MsgTerminateReq - Request to kill a remote process
	MsgTerminateReq

	// MsgTerminate - Kill a remote process
	MsgTerminate

	// MsgScreenshotReq - Request to take a screenshot
	MsgScreenshotReq

	// MsgScreenshot - Response with the screenshots
	MsgScreenshot

	// MsgNetstatReq - Netstat request
	MsgNetstatReq

	// MsgNamedPipesReq - Request to take create a new named pipe listener
	MsgNamedPipesReq
	// MsgNamedPipes - Response with the result
	MsgNamedPipes

	// MsgTCPPivotReq - Request to take create a new MTLS listener
	MsgTCPPivotReq
	// MsgTCPPivot - Response with the result
	MsgTCPPivot

	// MsgPivotOpen - Request to create a new pivot tunnel
	MsgPivotOpen
	// MsgPivotClose - Request to notify the closing of an existing pivot tunnel
	MsgPivotClose
	// MsgPivotData - Request that encapsulates and envelope form a sliver to the server though the pivot and viceversa
	MsgPivotData
	// MsgStartServiceReq - Request to start a service
	MsgStartServiceReq
	// MsgStartService - Response to start service request
	MsgStartService
	// MsgStopServiceReq - Request to stop a remote service
	MsgStopServiceReq
	// MsgRemoveServiceReq - Request to remove a remote service
	MsgRemoveServiceReq
	// MsgMakeTokenReq - Request for MakeToken
	MsgMakeTokenReq
	// MsgMakeToken - Response for MakeToken
	MsgMakeToken
	// MsgEnvReq - Request to get environment variables
	MsgEnvReq
	// MsgEnvInfo - Response to environment variable request
	MsgEnvInfo
<<<<<<< HEAD

	// MsgHandlerStartReq - Request to start a handler on an implant.
	MsgHandlerStartReq
	// MsgHandlerStart - Response
	MsgHandlerStart
	// MsgHandlerCloseReq - Request to close a handler on an implant.
	MsgHandlerCloseReq
	// MsgHandlerStop - Response
	MsgHandlerClose

	// MsgRoutesReq - Get all active network routes.
	MsgRoutesReq
	// MsgRoutes - Response
	MsgRoutes
	// MsgAddRouteReq - Add a network route.
	MsgAddRouteReq
	// MsgAddRoute - Response
	MsgAddRoute
	// MsgRouteDeleteReq - Remove an active network route.
	MsgRouteDeleteReq
	// MsgRouteDelete - Response
	MsgRouteDelete

	// MsgCommTunnelOpenReq - Open a multiplexing tunnel through the session RPC.
	MsgCommTunnelOpenReq
	// MsgCommTunnelOpen - Response
	MsgCommTunnelOpen
	// MsgCommTunnelData - Data passed in the mux tunnel
	MsgCommTunnelData
	// MsgCommTunnelCloseReq - Close the mux tunnel
	MsgCommTunnelCloseReq
	// MsgCommTunnelClose - Response
	MsgCommTunnelClose

	// MsgTransportsReq - Get available transports for implant
	MsgTransportsReq
	// MsgTransports - Response
	MsgTransports

	// MsgAddTransportReq - Add a new transport
	MsgAddTransportReq
	// MsgAddTransport - Response
	MsgAddTransport

	// MsgDeleteTransportReq - Remove a transport
	MsgDeleteTransportReq
	// MsgDeleteTransport - Response
	MsgDeleteTransport

	// MsgSwitchTransportReq - Switch the current active transport
	MsgSwitchTransportReq
	// MsgSwitchTransport - Response
	MsgSwitchTransport
=======
	// MsgSetEnvReq
	MsgSetEnvReq
	// MsgSetEnv
	MsgSetEnv
	// MsgExecuteTokenReq - Execute request executed with the current (Windows) token
	MsgExecuteTokenReq
	// MsgRegistryReadReq
	MsgRegistryReadReq
	// MsgRegistryWriteReq
	MsgRegistryWriteReq
	// MsgRegistryCreateKeyReq
	MsgRegistryCreateKeyReq
>>>>>>> 58a56a07
)

// MsgNumber - Get a message number of type
func MsgNumber(request proto.Message) uint32 {
	switch request.(type) {

	case *Register:
		return MsgRegister

	case *TaskReq:
		return MsgTaskReq

	case *Ping:
		return MsgPing

	case *KillSessionReq:
		return MsgKillSessionReq

	case *LsReq:
		return MsgLsReq
	case *Ls:
		return MsgLs

	case *DownloadReq:
		return MsgDownloadReq
	case *Download:
		return MsgDownload

	case *UploadReq:
		return MsgUploadReq
	case *Upload:
		return MsgUpload

	case *CdReq:
		return MsgCdReq

	case *PwdReq:
		return MsgPwdReq
	case *Pwd:
		return MsgPwd

	case *RmReq:
		return MsgRmReq
	case *Rm:
		return MsgRm

	case *MkdirReq:
		return MsgMkdirReq
	case *Mkdir:
		return MsgMkdir

	case *PsReq:
		return MsgPsReq
	case *Ps:
		return MsgPs

	case *ShellReq:
		return MsgShellReq
	case *Shell:
		return MsgShell

	case *ProcessDumpReq:
		return MsgProcessDumpReq
	case *ProcessDump:
		return MsgProcessDump

	case *ImpersonateReq:
		return MsgImpersonateReq
	case *Impersonate:
		return MsgImpersonate

	case *RunAsReq:
		return MsgRunAsReq

	case *RunAs:
		return MsgRunAs

	case *RevToSelfReq:
		return MsgRevToSelfReq

	case *InvokeGetSystemReq:
		return MsgInvokeGetSystemReq

	case *GetSystem:
		return MsgGetSystem

	case *ExecuteAssemblyReq:
		return MsgExecuteAssemblyReq

	case *InvokeExecuteAssemblyReq:
		return MsgInvokeExecuteAssemblyReq

	case *ExecuteAssembly:
		return MsgExecuteAssembly
	case *ExecuteTokenReq:
		return MsgExecuteTokenReq

	case *InvokeMigrateReq:
		return MsgInvokeMigrateReq

	case *SideloadReq:
		return MsgSideloadReq
	case *Sideload:
		return MsgSideload

	case *SpawnDllReq:
		return MsgSpawnDllReq
	case *SpawnDll:
		return MsgSpawnDll

	case *IfconfigReq:
		return MsgIfconfigReq
	case *Ifconfig:
		return MsgIfconfig

	case *ExecuteReq:
		return MsgExecuteReq

	case *TerminateReq:
		return MsgTerminateReq

	case *Terminate:
		return MsgTerminate

	case *ScreenshotReq:
		return MsgScreenshotReq
	case *Screenshot:
		return MsgScreenshot

	case *NetstatReq:
		return MsgNetstatReq

	case *NamedPipesReq:
		return MsgNamedPipesReq
	case *NamedPipes:
		return MsgNamedPipes

	case *TCPPivotReq:
		return MsgTCPPivotReq
	case *TCPPivot:
		return MsgTCPPivot

	case *PivotOpen:
		return MsgPivotOpen
	case *PivotClose:
		return MsgPivotClose
	case *PivotData:
		return MsgPivotData
	case *StartServiceReq:
		return MsgStartServiceReq
	case *StopServiceReq:
		return MsgStopServiceReq
	case *RemoveServiceReq:
		return MsgRemoveServiceReq
	case *MakeTokenReq:
		return MsgMakeTokenReq
	case *MakeToken:
		return MsgMakeToken
	case *EnvReq:
		return MsgEnvReq
	case *EnvInfo:
		return MsgEnvInfo
<<<<<<< HEAD

	case *commpb.HandlerStartReq:
		return MsgHandlerStartReq
	case *commpb.HandlerStart:
		return MsgHandlerStart
	case *commpb.HandlerCloseReq:
		return MsgHandlerCloseReq
	case *commpb.HandlerClose:
		return MsgHandlerClose

	case *commpb.RoutesReq:
		return MsgRoutesReq
	case *commpb.Routes:
		return MsgRoutes
	case *commpb.RouteAddReq:
		return MsgAddRouteReq
	case *commpb.RouteAdd:
		return MsgAddRoute
	case *commpb.RouteDeleteReq:
		return MsgRouteDeleteReq
	case *commpb.RouteDelete:
		return MsgRouteDelete

	case *commpb.TunnelOpenReq:
		return MsgCommTunnelOpenReq
	case *commpb.TunnelOpen:
		return MsgCommTunnelOpen
	case *commpb.TunnelData:
		return MsgCommTunnelData
	case *commpb.TunnelCloseReq:
		return MsgCommTunnelCloseReq
	case *commpb.TunnelClose:
		return MsgCommTunnelClose

	case *commpb.TransportsReq:
		return MsgTransportsReq
	case *commpb.Transports:
		return MsgTransports
	case *commpb.TransportAddReq:
		return MsgAddTransportReq
	case *commpb.TransportAdd:
		return MsgAddTransport
	case *commpb.TransportDeleteReq:
		return MsgDeleteTransportReq
	case *commpb.TransportDelete:
		return MsgDeleteTransport
	case *commpb.TransportSwitchReq:
		return MsgSwitchTransportReq
	case *commpb.TransportSwitch:
		return MsgSwitchTransport
=======
	case *SetEnvReq:
		return MsgSetEnvReq
	case *SetEnv:
		return MsgSetEnv
	case *RegistryReadReq:
		return MsgRegistryReadReq
	case *RegistryWriteReq:
		return MsgRegistryWriteReq
	case *RegistryCreateKeyReq:
		return MsgRegistryCreateKeyReq
>>>>>>> 58a56a07
	}
	return uint32(0)
}<|MERGE_RESOLUTION|>--- conflicted
+++ resolved
@@ -181,7 +181,18 @@
 	MsgEnvReq
 	// MsgEnvInfo - Response to environment variable request
 	MsgEnvInfo
-<<<<<<< HEAD
+	// MsgSetEnvReq
+	MsgSetEnvReq
+	// MsgSetEnv
+	MsgSetEnv
+	// MsgExecuteTokenReq - Execute request executed with the current (Windows) token
+	MsgExecuteTokenReq
+	// MsgRegistryReadReq
+	MsgRegistryReadReq
+	// MsgRegistryWriteReq
+	MsgRegistryWriteReq
+	// MsgRegistryCreateKeyReq
+	MsgRegistryCreateKeyReq
 
 	// MsgHandlerStartReq - Request to start a handler on an implant.
 	MsgHandlerStartReq
@@ -235,20 +246,6 @@
 	MsgSwitchTransportReq
 	// MsgSwitchTransport - Response
 	MsgSwitchTransport
-=======
-	// MsgSetEnvReq
-	MsgSetEnvReq
-	// MsgSetEnv
-	MsgSetEnv
-	// MsgExecuteTokenReq - Execute request executed with the current (Windows) token
-	MsgExecuteTokenReq
-	// MsgRegistryReadReq
-	MsgRegistryReadReq
-	// MsgRegistryWriteReq
-	MsgRegistryWriteReq
-	// MsgRegistryCreateKeyReq
-	MsgRegistryCreateKeyReq
->>>>>>> 58a56a07
 )
 
 // MsgNumber - Get a message number of type
@@ -411,7 +408,16 @@
 		return MsgEnvReq
 	case *EnvInfo:
 		return MsgEnvInfo
-<<<<<<< HEAD
+	case *SetEnvReq:
+		return MsgSetEnvReq
+	case *SetEnv:
+		return MsgSetEnv
+	case *RegistryReadReq:
+		return MsgRegistryReadReq
+	case *RegistryWriteReq:
+		return MsgRegistryWriteReq
+	case *RegistryCreateKeyReq:
+		return MsgRegistryCreateKeyReq
 
 	case *commpb.HandlerStartReq:
 		return MsgHandlerStartReq
@@ -462,18 +468,6 @@
 		return MsgSwitchTransportReq
 	case *commpb.TransportSwitch:
 		return MsgSwitchTransport
-=======
-	case *SetEnvReq:
-		return MsgSetEnvReq
-	case *SetEnv:
-		return MsgSetEnv
-	case *RegistryReadReq:
-		return MsgRegistryReadReq
-	case *RegistryWriteReq:
-		return MsgRegistryWriteReq
-	case *RegistryCreateKeyReq:
-		return MsgRegistryCreateKeyReq
->>>>>>> 58a56a07
 	}
 	return uint32(0)
 }