--- conflicted
+++ resolved
@@ -1247,15 +1247,17 @@
 28200 | Exodus Desktop Wallet (scrypt)                             | Cryptocurrency Wallet
 `
 
-	credsAddFileHelp = fmt.Sprintf(`[[.Bold]]Command:[[.Normal]] creds add file
+	hashNewlineFormat          = "hash"
+	userColonHashNewlineFormat = "user:hash"
+	csvFormat                  = "csv"
+	credsAddFileHelp           = fmt.Sprintf(`[[.Bold]]Command:[[.Normal]] creds add file
 [[.Bold]]About:[[.Normal]] Add a file containing credentials to the database.
 
 [[.Bold]]File Formats:[[.Normal]]
 % 10s - One hash per line.
 % 10s - A file containing lines of 'username:hash' pairs.
 % 10s - A CSV file containing 'username,hash' pairs (additional columns ignored).
-<<<<<<< HEAD
-`, creds.HashNewlineFormat, creds.UserColonHashNewlineFormat, creds.CSVFormat)
+`, hashNewlineFormat, userColonHashNewlineFormat, csvFormat)
 
 	c2ProfilesHelp = `[[.Bold]]Command:[[.Normal]] c2profile
 [[.Bold]]About:[[.Normal]] Display details of HTTP C2 profiles loaded into Sliver.
@@ -1291,9 +1293,6 @@
 
 If you need to match a special character (*, ?, '-', '[', ']', '\\'), place '\\' in front of it (example: \\?).
 On Windows, escaping is disabled. Instead, '\\' is treated as path separator.`
-=======
-`, consts.HashNewlineFormat, consts.UserColonHashNewlineFormat, consts.CSVFormat)
->>>>>>> a79b397d
 )
 
 const (
