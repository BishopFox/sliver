--- conflicted
+++ resolved
@@ -174,7 +174,6 @@
 //sys	FormatMessage(flags uint32, msgsrc uintptr, msgid uint32, langid uint32, buf []uint16, args *byte) (n uint32, err error) = FormatMessageW
 //sys	ExitProcess(exitcode uint32)
 //sys	IsWow64Process(handle Handle, isWow64 *bool) (err error) = IsWow64Process
-//sys	IsWow64Process2(handle Handle, processMachine *uint16, nativeMachine *uint16) (err error) = IsWow64Process2?
 //sys	CreateFile(name *uint16, access uint32, mode uint32, sa *SecurityAttributes, createmode uint32, attrs uint32, templatefile Handle) (handle Handle, err error) [failretval==InvalidHandle] = CreateFileW
 //sys	ReadFile(handle Handle, buf []byte, done *uint32, overlapped *Overlapped) (err error)
 //sys	WriteFile(handle Handle, buf []byte, done *uint32, overlapped *Overlapped) (err error)
@@ -276,11 +275,7 @@
 //sys	GetConsoleMode(console Handle, mode *uint32) (err error) = kernel32.GetConsoleMode
 //sys	SetConsoleMode(console Handle, mode uint32) (err error) = kernel32.SetConsoleMode
 //sys	GetConsoleScreenBufferInfo(console Handle, info *ConsoleScreenBufferInfo) (err error) = kernel32.GetConsoleScreenBufferInfo
-<<<<<<< HEAD
-//sys	setConsoleCursorPosition(console Handle, position uint32) (err error) = kernel32.SetConsoleCursorPosition
-=======
 //sys	SetConsoleCursorPosition(console Handle, position Coord) (err error) = kernel32.SetConsoleCursorPosition
->>>>>>> bfd3d922
 //sys	WriteConsole(console Handle, buf *uint16, towrite uint32, written *uint32, reserved *byte) (err error) = kernel32.WriteConsoleW
 //sys	ReadConsole(console Handle, buf *uint16, toread uint32, read *uint32, inputControl *byte) (err error) = kernel32.ReadConsoleW
 //sys	CreateToolhelp32Snapshot(flags uint32, processId uint32) (handle Handle, err error) [failretval==InvalidHandle] = kernel32.CreateToolhelp32Snapshot
@@ -1484,8 +1479,4 @@
 		}
 		return languages, nil
 	}
-}
-
-func SetConsoleCursorPosition(console Handle, position Coord) error {
-	return setConsoleCursorPosition(console, *((*uint32)(unsafe.Pointer(&position))))
 }