--- conflicted
+++ resolved
@@ -143,15 +143,11 @@
 	PsExecStr     = "psexec"
 	BackdoorStr   = "backdoor"
 	MakeTokenStr  = "make-token"
-<<<<<<< HEAD
 
 	PersistStr = "persist"
 	GetEnvStr  = "getenv"
-=======
-	GetEnvStr     = "getenv"
 
 	LicensesStr = "licenses"
->>>>>>> 720a6f6d
 )
 
 // Groups
