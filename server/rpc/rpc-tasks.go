--- conflicted
+++ resolved
@@ -24,11 +24,7 @@
 	"encoding/binary"
 	"fmt"
 	"os"
-<<<<<<< HEAD
-	"path"
-=======
 	"path/filepath"
->>>>>>> a2b039bb
 	"strings"
 
 	"github.com/Binject/debug/pe"
@@ -87,16 +83,11 @@
 		if err != nil {
 			return nil, err
 		}
-<<<<<<< HEAD
 		shellcodePath, err := generate.SliverShellcode(name, otpSecret, config, true)
 		if err != nil {
 			return nil, err
 		}
 		shellcode, _ = os.ReadFile(shellcodePath)
-=======
-		shellcode, _ = os.ReadFile(shellcodePath)
-		arch = config.GOARCH
->>>>>>> a2b039bb
 	}
 
 	if len(shellcode) < 1 {
