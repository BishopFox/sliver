--- conflicted
+++ resolved
@@ -413,7 +413,6 @@
   repeated Website Websites = 1;
 }
 
-<<<<<<< HEAD
 // [ users ] -------------------------------------------
 message UserAttributeSetReq {
   string UUID = 1;
@@ -442,7 +441,7 @@
 }
 
 message UserAttributeDelete {
-=======
+}
 
 // [Wireguard]
 
@@ -451,5 +450,4 @@
   string ClientPrivateKey = 2;
   string ClientPubKey = 3;
   string ClientIP = 4;
->>>>>>> 32a3305e
 }