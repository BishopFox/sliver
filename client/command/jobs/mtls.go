--- conflicted
+++ resolved
@@ -31,18 +31,11 @@
 func MTLSListenerCmd(cmd *cobra.Command, con *console.SliverConsoleClient, args []string) {
 	lhost, _ := cmd.Flags().GetString("lhost")
 	lport, _ := cmd.Flags().GetUint32("lport")
-	persistent, _ := cmd.Flags().GetBool("persistent")
 
 	con.PrintInfof("Starting mTLS listener ...\n")
 	mtls, err := con.Rpc.StartMTLSListener(context.Background(), &clientpb.MTLSListenerReq{
-<<<<<<< HEAD
 		Host: lhost,
-		Port: uint32(lport),
-=======
-		Host:       lhost,
-		Port:       lport,
-		Persistent: persistent,
->>>>>>> a9f885a9
+		Port: lport,
 	})
 	con.Println()
 	if err != nil {
