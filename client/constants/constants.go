package constants

/*
	Sliver Implant Framework
	Copyright (C) 2019  Bishop Fox

	This program is free software: you can redistribute it and/or modify
	it under the terms of the GNU General Public License as published by
	the Free Software Foundation, either version 3 of the License, or
	(at your option) any later version.

	This program is distributed in the hope that it will be useful,
	but WITHOUT ANY WARRANTY; without even the implied warranty of
	MERCHANTABILITY or FITNESS FOR A PARTICULAR PURPOSE.  See the
	GNU General Public License for more details.

	You should have received a copy of the GNU General Public License
	along with this program.  If not, see <https://www.gnu.org/licenses/>.
*/

// Meta
const (
	// KeepAliveStr - Keep alive constant
	KeepAliveStr = "keepalive"
)

const (
	// LastUpdateCheckFileName - Last update check file name
	LastUpdateCheckFileName = "last_update_check"
)

// Console
const (
	ImplantMenu = "implant"
	ServerMenu  = ""
)

// Events
const (
	// UpdateStr - "update"
	UpdateStr = "update"
	// VersionStr - "version"
	VersionStr = "version"

	// EventStr - "event"
	EventStr = "event"

	// ServersStr - "server-error"
	ServerErrorStr = "server-error"

	// ConnectedEvent - Sliver Connected
	SessionOpenedEvent = "session-connected"
	// DisconnectedEvent - Sliver disconnected
	SessionClosedEvent = "session-disconnected"
	// UpdateEvent - Sliver updated
	SessionUpdateEvent = "session-updated"

	// JoinedEvent - Player joined the game
	JoinedEvent = "client-joined"
	// LeftEvent - Player left the game
	LeftEvent = "client-left"

	// CanaryEvent - A DNS canary was triggered
	CanaryEvent = "canary"

	// WatchtowerEvent - An implant hash has been identified on a threat intel platform
	WatchtowerEvent = "watchtower"

	// StartedEvent - Job was started
	JobStartedEvent = "job-started"
	// StoppedEvent - Job was stopped
	JobStoppedEvent = "job-stopped"

	// BuildEvent - Fires on change to builds
	BuildEvent = "build"

	// BuildCompletedEvent - Fires when a build completes
	BuildCompletedEvent = "build-completed"

	// ProfileEvent - Fires whenever there's a change to profiles
	ProfileEvent = "profile"

	// WebsiteEvent - Fires whenever there's a change to websites
	WebsiteEvent = "website"

	// LootAdded
	LootAddedEvent = "loot-added"

	// LootRemoved
	LootRemovedEvent = "loot-removed"

	// BeaconRegisteredEvent - First connection from a new beacon
	BeaconRegisteredEvent = "beacon-registered"

	// BeaconTaskResult - Beacon task completed with a result
	BeaconTaskResultEvent = "beacon-taskresult"

	// ExternalBuildEvent
	ExternalBuildEvent          = "external-build"
	AcknowledgeBuildEvent       = "external-acknowledge"
	ExternalBuildFailedEvent    = "external-build-failed"
	ExternalBuildCompletedEvent = "external-build-completed"

	// TrafficEncoder Events
	TrafficEncoderTestProgressEvent = "traffic-encoder-test-progress"

	// Crackstation Events
	CrackstationConnected    = "crackstation-connected"
	CrackstationDisconnected = "crackstation-disconnected"

	// Crack Events - Events consumed by crackstations
	CrackBenchmark   = "crack-benchmark"
	CrackStatusEvent = "crack-status"

	// WireGuardNewPeer - New Wireguard peer added
	WireGuardNewPeer = "wireguard-newpeer"
)

// Commands
const (
	OperatorsStr       = "operators"
	NewOperatorStr     = "new-operator"
	KickOperatorStr    = "kick-operator"
	MultiplayerModeStr = "multiplayer"

	SessionsStr        = "sessions"
	BackgroundStr      = "background"
	InfoStr            = "info"
	UseStr             = "use"
	TaskmanyStr        = "taskmany"
	ReconfigStr        = "reconfig"
	PruneStr           = "prune"
	TasksStr           = "tasks"
	CancelStr          = "cancel"
	GenerateStr        = "generate"
	RegenerateStr      = "regenerate"
	CompilerInfoStr    = "info"
	MsfStagerStr       = "msf-stager"
	ProfilesStr        = "profiles"
	BeaconStr          = "beacon"
	BeaconsStr         = "beacons"
	WatchStr           = "watch"
	SettingsStr        = "settings"
	SearchStr          = "search"
	TrafficEncodersStr = "traffic-encoders"

	// Generic

	// NewStr - "new"
	NewStr     = "new"
	AddStr     = "add"
	StartStr   = "start"
	StopStr    = "stop"
	SetStr     = "set"
	UnsetStr   = "unset"
	SaveStr    = "save"
	ReloadStr  = "reload"
	LoadStr    = "load"
	TablesStr  = "tables"
	DetailsStr = "details"
	GraphStr   = "graph"

	LootStr       = "loot"
	LootLocalStr  = "local"
	LootRemoteStr = "remote"
	FetchStr      = "fetch"
	CredsStr      = "creds"
	FileStr       = "file"

	RenameStr = "rename"

	ImplantBuildsStr = "implants"
	CanariesStr      = "canaries"

	JobsStr        = "jobs"
	MtlsStr        = "mtls"
	WGStr          = "wg"
	DnsStr         = "dns"
	HttpStr        = "http"
	HttpsStr       = "https"
	NamedPipeStr   = "named-pipe"
	TCPListenerStr = "tcp"

	MsfStr       = "msf"
	MsfInjectStr = "msf-inject"

	PsStr        = "ps"
	PingStr      = "ping"
	KillStr      = "kill"
	TerminateStr = "terminate"

	GetPIDStr = "getpid"
	GetUIDStr = "getuid"
	GetGIDStr = "getgid"
	WhoamiStr = "whoami"

	ShellStr   = "shell"
	ExecuteStr = "execute"

	LsStr       = "ls"
	MvStr       = "mv"
	CpStr       = "cp"
	RmStr       = "rm"
	MkdirStr    = "mkdir"
	CdStr       = "cd"
	PwdStr      = "pwd"
	CatStr      = "cat"
	DownloadStr = "download"
<<<<<<< HEAD
	HeadStr     = "head"
	TailStr     = "tail"
=======
	GrepStr     = "grep"
>>>>>>> e4ade4e8
	UploadStr   = "upload"
	IfconfigStr = "ifconfig"
	NetstatStr  = "netstat"
	ChmodStr    = "chmod"
	ChownStr    = "chown"
	ChtimesStr  = "chtimes"

	MemfilesStr = "memfiles"

	ProcdumpStr         = "procdump"
	ImpersonateStr      = "impersonate"
	RunAsStr            = "runas"
	ElevateStr          = "elevate"
	GetSystemStr        = "getsystem"
	RevToSelfStr        = "rev2self"
	ExecuteAssemblyStr  = "execute-assembly"
	ExecuteShellcodeStr = "execute-shellcode"
	MigrateStr          = "migrate"
	SideloadStr         = "sideload"
	SpawnDllStr         = "spawndll"
	ExtensionsStr       = "extensions"
	InstallStr          = "install"
	ListStr             = "list"
	ArmoryStr           = "armory"
	AliasesStr          = "aliases"
	StageListenerStr    = "stage-listener"

	WebsitesStr       = "websites"
	RmWebContentStr   = "rm-content"
	AddWebContentStr  = "add-content"
	WebContentTypeStr = "content-type"

	ScreenshotStr         = "screenshot"
	PsExecStr             = "psexec"
	BackdoorStr           = "backdoor"
	MakeTokenStr          = "make-token"
	EnvStr                = "env"
	RegistryStr           = "registry"
	RegistryReadStr       = "read"
	RegistryWriteStr      = "write"
	RegistryListSubStr    = "list-subkeys"
	RegistryListValuesStr = "list-values"
	RegistryCreateKeyStr  = "create"
	RegistryDeleteKeyStr  = "delete"
	PivotsStr             = "pivots"
	WgConfigStr           = "wg-config"
	WgSocksStr            = "wg-socks"
	WgPortFwdStr          = "wg-portfwd"
	MonitorStr            = "monitor"
	SSHStr                = "ssh"
	DLLHijackStr          = "dllhijack"
	InteractiveStr        = "interactive"
	CloseStr              = "close"
	WasmStr               = "wasm"

	PortfwdStr  = "portfwd"
	Socks5Str   = "socks5"
	RportfwdStr = "rportfwd"

	ReactionStr = "reaction"

	HostsStr = "hosts"
	IOCStr   = "ioc"

	LicensesStr = "licenses"

	GetPrivsStr        = "getprivs"
	PreludeOperatorStr = "prelude-operator"
	ConnectStr         = "connect"

	ShikataGaNai = "shikata-ga-nai"

	Cursed         = "cursed"
	CursedChrome   = "chrome"
	CursedConsole  = "console"
	CursedElectron = "electron"
	CursedEdge     = "edge"
	CursedCookies  = "cookies"

	BuildersStr = "builders"

	CrackStr     = "crack"
	StationsStr  = "stations"
	WordlistsStr = "wordlists"
	RulesStr     = "rules"
	Hcstat2Str   = "hcstat2"
)

// Groups
const (
	// Server commands =====================
	GenericHelpGroup  = "Generic"
	NetworkHelpGroup  = "Network"
	PayloadsHelpGroup = "Payload"
	DataHelpGroup     = "Data"
	SliverHelpGroup   = "Sliver"

	// Sliver commands =====================
	SliverCoreHelpGroup = "Core"
	InfoHelpGroup       = "Info"
	FilesystemHelpGroup = "Filesystem"
	ExecutionHelpGroup  = "Execution"
	PrivilegesHelpGroup = "Privileges"
	ProcessHelpGroup    = "Process"

	AliasHelpGroup     = "Sliver - 3rd Party macros"
	ExtensionHelpGroup = "Sliver - 3rd Party extensions"

	// Useless
	SliverWinHelpGroup   = "Sliver - Windows"
	MultiplayerHelpGroup = "Multiplayer"
)

// Command types / filters (per OS/type/C2/etc)
// Should not be changed: extension.json artifact file (architecture/OS) rely on some of the values below,
const (
	SessionCmdsFilter   = "session"
	BeaconCmdsFilter    = "beacon"
	WindowsCmdsFilter   = "windows"
	WireguardCmdsFilter = "wireguard"
)<|MERGE_RESOLUTION|>--- conflicted
+++ resolved
@@ -206,12 +206,9 @@
 	PwdStr      = "pwd"
 	CatStr      = "cat"
 	DownloadStr = "download"
-<<<<<<< HEAD
 	HeadStr     = "head"
 	TailStr     = "tail"
-=======
 	GrepStr     = "grep"
->>>>>>> e4ade4e8
 	UploadStr   = "upload"
 	IfconfigStr = "ifconfig"
 	NetstatStr  = "netstat"
