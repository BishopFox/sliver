--- conflicted
+++ resolved
@@ -192,15 +192,9 @@
 	deps := make(map[string]struct{})
 	for _, ext := range extm.ExtCommand {
 		resolveExtensionPackageDependencies(ext.CommandName, deps, clientConfig, con)
-<<<<<<< HEAD
-		sliverMenu := con.App.Menu(constants.ImplantMenu)
-		for dep := range deps {
-			if extensions.CmdExists(dep, sliverMenu.Command) {
-=======
 		sliverMenu := con.App.Menu(constants.ImplantMenu).Root()
 		for dep := range deps {
 			if extensions.CmdExists(dep, sliverMenu) {
->>>>>>> 478dabf5
 				continue // Dependency is already installed
 			}
 			err := installExtensionPackageByName(dep, clientConfig, con)
