package constants

/*
	Sliver Implant Framework
	Copyright (C) 2019  Bishop Fox

	This program is free software: you can redistribute it and/or modify
	it under the terms of the GNU General Public License as published by
	the Free Software Foundation, either version 3 of the License, or
	(at your option) any later version.

	This program is distributed in the hope that it will be useful,
	but WITHOUT ANY WARRANTY; without even the implied warranty of
	MERCHANTABILITY or FITNESS FOR A PARTICULAR PURPOSE.  See the
	GNU General Public License for more details.

	You should have received a copy of the GNU General Public License
	along with this program.  If not, see <https://www.gnu.org/licenses/>.
*/

// Meta
const (
	KeepAliveStr = "keepalive"
)

// Events
const (
	UpdateStr  = "update"
	VersionStr = "version"

	EventStr = "event"

	ServerErrorStr = "server-error"

	// ConnectedEvent - Sliver Connected
	SessionOpenedEvent = "session-connected"
	// DisconnectedEvent - Sliver disconnected
	SessionClosedEvent = "session-disconnected"
	// UpdateEvent - Sliver updated
	SessionUpdateEvent = "session-updated"

	// JoinedEvent - Player joined the game
	JoinedEvent = "client-joined"
	// LeftEvent - Player left the game
	LeftEvent = "client-left"

	// CanaryEvent - A DNS canary was triggered
	CanaryEvent = "canary"

	// StartedEvent - Job was started
	JobStartedEvent = "job-started"
	// StoppedEvent - Job was stopped
	JobStoppedEvent = "job-stopped"

	// BuildEvent - Fires on change to builds
	BuildEvent = "build"

	// BuildCompletedEvent - Fires when a build completes
	BuildCompletedEvent = "build-completed"

	// ProfileEvent - Fires whenever there's a change to profiles
	ProfileEvent = "profile"

	// WebsiteEvent - Fires whenever there's a change to websites
	WebsiteEvent = "website"
)

// Commands
const (
	NewPlayerStr       = "new-player"
	PlayersStr         = "players"
	KickPlayerStr      = "kick-player"
	MultiplayerModeStr = "multiplayer"

	SessionsStr   = "sessions"
	BackgroundStr = "background"
	InfoStr       = "info"
	UseStr        = "use"
	SetStr        = "set"

	GenerateStr        = "generate"
	RegenerateStr      = "regenerate"
	ProfileGenerateStr = "generate-profile"
	StagerStr          = "stager"
	ProfilesStr        = "profiles"
	NewProfileStr      = "new-profile"

	ImplantBuildsStr = "implants"
	ListCanariesStr  = "canaries"

	JobsStr        = "jobs"
	MtlsStr        = "mtls"
	DnsStr         = "dns"
	HttpStr        = "http"
	HttpsStr       = "https"
	NamedPipeStr   = "named-pipe"
	TCPListenerStr = "tcp-pivot"

	MsfStr       = "msf"
	MsfInjectStr = "msf-inject"

	PsStr        = "ps"
	PingStr      = "ping"
	KillStr      = "kill"
	TerminateStr = "terminate"

	GetPIDStr = "getpid"
	GetUIDStr = "getuid"
	GetGIDStr = "getgid"
	WhoamiStr = "whoami"

	ShellStr   = "shell"
	ExecuteStr = "execute"

	LsStr       = "ls"
	RmStr       = "rm"
	MkdirStr    = "mkdir"
	CdStr       = "cd"
	PwdStr      = "pwd"
	CatStr      = "cat"
	DownloadStr = "download"
	UploadStr   = "upload"
	IfconfigStr = "ifconfig"
	NetstatStr  = "netstat"

	ProcdumpStr         = "procdump"
	ImpersonateStr      = "impersonate"
	RunAsStr            = "runas"
	ElevateStr          = "elevate"
	GetSystemStr        = "getsystem"
	RevToSelfStr        = "rev2self"
	ExecuteAssemblyStr  = "execute-assembly"
	ExecuteShellcodeStr = "execute-shellcode"
	MigrateStr          = "migrate"
	SideloadStr         = "sideload"
	SpawnDllStr         = "spawndll"
	LoadExtensionStr    = "load-extension"
	StageListenerStr    = "stage-listener"

	WebsitesStr       = "websites"
	RmWebContentStr   = "rm-content"
	AddWebContentStr  = "add-content"
	WebContentTypeStr = "content-type"

	ScreenshotStr = "screenshot"
	PsExecStr     = "psexec"
	BackdoorStr   = "backdoor"
	MakeTokenStr  = "make-token"
<<<<<<< HEAD

	PersistStr = "persist"
	GetEnvStr  = "getenv"
=======
	GetEnvStr     = "getenv"
	SetEnvStr     = "setenv"
>>>>>>> 9beb445a

	LicensesStr = "licenses"
)

// Groups
const (
	GenericHelpGroup     = "Generic:"
	SliverHelpGroup      = "Sliver:"
	SliverWinHelpGroup   = "Sliver - Windows:"
	MultiplayerHelpGroup = "Multiplayer:"
	ExtensionHelpGroup   = "Sliver - 3rd Party extensions:"
)<|MERGE_RESOLUTION|>--- conflicted
+++ resolved
@@ -146,14 +146,10 @@
 	PsExecStr     = "psexec"
 	BackdoorStr   = "backdoor"
 	MakeTokenStr  = "make-token"
-<<<<<<< HEAD
 
 	PersistStr = "persist"
 	GetEnvStr  = "getenv"
-=======
-	GetEnvStr     = "getenv"
-	SetEnvStr     = "setenv"
->>>>>>> 9beb445a
+	SetEnvStr  = "setenv"
 
 	LicensesStr = "licenses"
 )
