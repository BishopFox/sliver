--- conflicted
+++ resolved
@@ -59,12 +59,9 @@
 		consts.PwdStr:              pwdHelp,
 		consts.CatStr:              catHelp,
 		consts.DownloadStr:         downloadHelp,
-<<<<<<< HEAD
+		consts.GrepStr:             grepHelp,
 		consts.HeadStr:             headHelp,
 		consts.TailStr:             tailHelp,
-=======
-		consts.GrepStr:             grepHelp,
->>>>>>> e4ade4e8
 		consts.UploadStr:           uploadHelp,
 		consts.MkdirStr:            mkdirHelp,
 		consts.RmStr:               rmHelp,
