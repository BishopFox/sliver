--- conflicted
+++ resolved
@@ -22,7 +22,6 @@
 	"context"
 	"fmt"
 
-<<<<<<< HEAD
 	"github.com/spf13/cobra"
 	"google.golang.org/protobuf/proto"
 
@@ -31,21 +30,9 @@
 )
 
 // MigrateCmd - Windows only, inject an implant into another process
-func MigrateCmd(cmd *cobra.Command, con *console.SliverConsoleClient, args []string) {
+func MigrateCmd(cmd *cobra.Command, con *console.SliverClient, args []string) {
 	session, beacon := con.ActiveTarget.GetInteractive()
 	if session == nil && beacon == nil {
-=======
-	"github.com/bishopfox/sliver/client/console"
-	"github.com/bishopfox/sliver/protobuf/clientpb"
-	"github.com/bishopfox/sliver/protobuf/sliverpb"
-	"github.com/spf13/cobra"
-)
-
-// MigrateCmd - Windows only, inject an implant into another process.
-func MigrateCmd(cmd *cobra.Command, con *console.SliverClient, args []string) {
-	session := con.ActiveTarget.GetSession()
-	if session == nil {
->>>>>>> a79b397d
 		return
 	}
 
