package generate

/*
	Sliver Implant Framework
	Copyright (C) 2019  Bishop Fox

	This program is free software: you can redistribute it and/or modify
	it under the terms of the GNU General Public License as published by
	the Free Software Foundation, either version 3 of the License, or
	(at your option) any later version.

	This program is distributed in the hope that it will be useful,
	but WITHOUT ANY WARRANTY; without even the implied warranty of
	MERCHANTABILITY or FITNESS FOR A PARTICULAR PURPOSE.  See the
	GNU General Public License for more details.

	You should have received a copy of the GNU General Public License
	along with this program.  If not, see <https://www.gnu.org/licenses/>.
*/

import (
	"bytes"
<<<<<<< HEAD
	"crypto/rand"
	"crypto/sha256"
	"encoding/base64"
=======
>>>>>>> 58a56a07
	"errors"
	"fmt"
	"io/ioutil"
	"net/url"
	"os"
	"path"
	"path/filepath"
	"regexp"
	"runtime"
	"strings"
	"text/template"

<<<<<<< HEAD
	"golang.org/x/crypto/ssh"

=======
>>>>>>> 58a56a07
	"github.com/bishopfox/sliver/implant"
	"github.com/bishopfox/sliver/protobuf/clientpb"
	"github.com/bishopfox/sliver/protobuf/commpb"
	"github.com/bishopfox/sliver/server/assets"
	"github.com/bishopfox/sliver/server/certs"
	"github.com/bishopfox/sliver/server/db/models"
	"github.com/bishopfox/sliver/server/gogo"
	"github.com/bishopfox/sliver/server/log"
	"github.com/bishopfox/sliver/util"
)

var (
<<<<<<< HEAD
	buildLog = log.NamedLogger("generate", "build")
	// Fix #67: use an arch specific compiler
=======
	buildLog         = log.NamedLogger("generate", "build")
>>>>>>> 58a56a07
	defaultMingwPath = map[string]map[string]string{
		"linux": {
			"386":   "/usr/bin/i686-w64-mingw32-gcc",
			"amd64": "/usr/bin/x86_64-w64-mingw32-gcc",
		},
		"darwin": {
			"386":   "/usr/local/bin/i686-w64-mingw32-gcc",
			"amd64": "/usr/local/bin/x86_64-w64-mingw32-gcc",
		},
	}
	// SupportedCompilerTargets - Supported compiler targets
	SupportedCompilerTargets = map[string]bool{
		"darwin/amd64":  true,
		"darwin/arm64":  true,
		"linux/386":     true,
		"linux/amd64":   true,
		"windows/386":   true,
		"windows/amd64": true,
	}
)

const (
	// WINDOWS OS
	WINDOWS = "windows"

	// DARWIN / MacOS
	DARWIN = "darwin"

	// LINUX OS
	LINUX = "linux"

	// GoPrivate - The default Go private arg to garble when obfuscation is enabled
	GoPrivate = "github.com/*,golang.org/*"

	clientsDirName = "clients"
	sliversDirName = "slivers"

	encryptKeySize = 16

	// DefaultReconnectInterval - In seconds
	DefaultReconnectInterval = 60
	// DefaultMTLSLPort - Default listen port
	DefaultMTLSLPort = 8888
	// DefaultHTTPLPort - Default HTTP listen port
	DefaultHTTPLPort = 443 // Assume SSL, it'll fallback

	// DefaultSuffix - Indicates a platform independent src file
	DefaultSuffix = "_default.go"

	// SliverCC64EnvVar - Environment variable that can specify the 64 bit mingw path
	SliverCC64EnvVar = "SLIVER_CC_64"
	// SliverCC32EnvVar - Environment variable that can specify the 32 bit mingw path
	SliverCC32EnvVar = "SLIVER_CC_32"
)

// getCompiledTransports - In addition to startup time C2 addresses, we may add additional transport stack.
func getCompiledTransports(config *models.ImplantConfig, pb *clientpb.ImplantConfig) {

	for _, transport := range pb.Transports {
		switch transport {
		case commpb.Application_MTLS:
		case commpb.Application_HTTPS:
		case commpb.Application_HTTP:
		case commpb.Application_DNS:
		case commpb.Application_NamedPipe:
		}
	}
}

// ImplantConfigFromProtobuf - Create a native config struct from Protobuf
func ImplantConfigFromProtobuf(pbConfig *clientpb.ImplantConfig) (string, *models.ImplantConfig) {
	cfg := &models.ImplantConfig{}

	cfg.GOOS = pbConfig.GOOS
	cfg.GOARCH = pbConfig.GOARCH
	cfg.CACert = pbConfig.CACert
	cfg.Cert = pbConfig.Cert
	cfg.Key = pbConfig.Key
	cfg.Debug = pbConfig.Debug
	cfg.Evasion = pbConfig.Evasion
	cfg.ObfuscateSymbols = pbConfig.ObfuscateSymbols
	// cfg.CanaryDomains = pbConfig.CanaryDomains

	cfg.ReconnectInterval = pbConfig.ReconnectInterval
	cfg.MaxConnectionErrors = pbConfig.MaxConnectionErrors

	cfg.LimitDomainJoined = pbConfig.LimitDomainJoined
	cfg.LimitDatetime = pbConfig.LimitDatetime
	cfg.LimitUsername = pbConfig.LimitUsername
	cfg.LimitHostname = pbConfig.LimitHostname
	cfg.LimitFileExists = pbConfig.LimitFileExists

	cfg.Format = pbConfig.Format
	cfg.IsSharedLib = pbConfig.IsSharedLib
	cfg.IsService = pbConfig.IsService
	cfg.IsShellcode = pbConfig.IsShellcode

	cfg.CanaryDomains = []models.CanaryDomain{}
	for _, pbCanary := range pbConfig.CanaryDomains {
		cfg.CanaryDomains = append(cfg.CanaryDomains, models.CanaryDomain{
			Domain: pbCanary,
		})
	}

	// Copy C2
	cfg.C2 = copyC2List(pbConfig.C2)
	cfg.MTLSc2Enabled = isC2Enabled([]string{"mtls"}, cfg.C2)
	cfg.HTTPc2Enabled = isC2Enabled([]string{"http", "https"}, cfg.C2)
	cfg.DNSc2Enabled = isC2Enabled([]string{"dns"}, cfg.C2)
	cfg.NamePipec2Enabled = isC2Enabled([]string{"namedpipe"}, cfg.C2)
	cfg.TCPPivotc2Enabled = isC2Enabled([]string{"tcppivot"}, cfg.C2)

	if pbConfig.FileName != "" {
		cfg.FileName = path.Base(pbConfig.FileName)
	}

	name := ""
	if pbConfig.Name != "" {
		// Only allow user-provided alpha/numeric names
		if regexp.MustCompile(`^[[:alnum:]]+$`).MatchString(pbConfig.Name) {
			name = pbConfig.Name
		}
	}
	return name, cfg
}

func copyC2List(src []*clientpb.ImplantC2) []models.ImplantC2 {
	c2s := []models.ImplantC2{}
	for _, srcC2 := range src {
		c2URL, err := url.Parse(srcC2.URL)
		if err != nil {
			buildLog.Warnf("Failed to parse c2 url %v", err)
			continue
		}
		c2s = append(c2s, models.ImplantC2{
			Priority: srcC2.Priority,
			URL:      c2URL.String(),
			Options:  srcC2.Options,
		})
	}
	return c2s
}

func isC2Enabled(schemes []string, c2s []models.ImplantC2) bool {
	for _, c2 := range c2s {
		c2URL, err := url.Parse(c2.URL)
		if err != nil {
			buildLog.Warnf("Failed to parse c2 url %v", err)
			continue
		}
		for _, scheme := range schemes {
			if scheme == c2URL.Scheme {
				return true
			}
		}
	}
	buildLog.Debugf("No %v URLs found in %v", schemes, c2s)
	return false
}

// GetSliversDir - Get the binary directory
func GetSliversDir() string {
	appDir := assets.GetRootAppDir()
	sliversDir := path.Join(appDir, sliversDirName)
	if _, err := os.Stat(sliversDir); os.IsNotExist(err) {
		buildLog.Infof("Creating bin directory: %s", sliversDir)
		err = os.MkdirAll(sliversDir, 0700)
		if err != nil {
			buildLog.Fatal(err)
		}
	}
	return sliversDir
}

// -----------------------
// Sliver Generation Code
// -----------------------

// SliverShellcode - Generates a sliver shellcode using sRDI
func SliverShellcode(name string, config *models.ImplantConfig) (string, error) {
	// Compile go code
	var crossCompiler string
	appDir := assets.GetRootAppDir()
	// Don't use a cross-compiler if the target bin is built on the same platform
	// as the sliver-server.
	if runtime.GOOS != config.GOOS {
		crossCompiler = getCCompiler(config.GOARCH)
		if crossCompiler == "" {
			return "", errors.New("No cross-compiler (mingw) found")
		}
	}
	goConfig := &gogo.GoConfig{
		CGO:        "1",
		CC:         crossCompiler,
		GOOS:       config.GOOS,
		GOARCH:     config.GOARCH,
		GOCACHE:    gogo.GetGoCache(appDir),
		GOMODCACHE: gogo.GetGoModCache(appDir),
		GOROOT:     gogo.GetGoRootDir(appDir),

		Obfuscation: config.ObfuscateSymbols,
		GOPRIVATE:   GoPrivate,
	}
	pkgPath, err := renderSliverGoCode(name, config, goConfig)
	if err != nil {
		return "", err
	}

	dest := path.Join(goConfig.ProjectDir, "bin", path.Base(name))
	dest += ".bin"

	tags := []string{"netgo"}
	ldflags := []string{"-s -w -buildid="}
	if !config.Debug && goConfig.GOOS == WINDOWS {
		ldflags[0] += " -H=windowsgui"
	}
	// Keep those for potential later use
	gcflags := fmt.Sprintf("")
	asmflags := fmt.Sprintf("")
	// trimpath is now a separate flag since Go 1.13
	trimpath := "-trimpath"
	_, err = gogo.GoBuild(*goConfig, pkgPath, dest, "pie", tags, ldflags, gcflags, asmflags, trimpath)
	// _, err = gogo.GoBuild(*goConfig, pkgPath, dest, "c-shared", tags, ldflags, gcflags, asmflags, trimpath)
	config.FileName = path.Base(dest)
	shellcode, err := DonutShellcodeFromFile(dest, config.GOARCH, false, "", "", "")
	// shellcode, err := ShellcodeRDI(dest, "RunSliver", "")
	if err != nil {
		return "", err
	}
	err = ioutil.WriteFile(dest, shellcode, 0600)
	if err != nil {
		return "", err
	}
	config.Format = clientpb.ImplantConfig_SHELLCODE
	// Save to database
	saveBuildErr := ImplantBuildSave(name, config, dest)
	if saveBuildErr != nil {
		buildLog.Errorf("Failed to save build: %s", saveBuildErr)
	}
	return dest, err

}

// SliverSharedLibrary - Generates a sliver shared library (DLL/dylib/so) binary
func SliverSharedLibrary(name string, config *models.ImplantConfig) (string, error) {
	// Compile go code
	var crossCompiler string
	appDir := assets.GetRootAppDir()
	// Don't use a cross-compiler if the target bin is built on the same platform
	// as the sliver-server.
	if runtime.GOOS != config.GOOS {
		crossCompiler = getCCompiler(config.GOARCH)
		if crossCompiler == "" {
			return "", errors.New("No cross-compiler (mingw) found")
		}
	}
	goConfig := &gogo.GoConfig{
		CGO:        "1",
		CC:         crossCompiler,
		GOOS:       config.GOOS,
		GOARCH:     config.GOARCH,
		GOCACHE:    gogo.GetGoCache(appDir),
		GOMODCACHE: gogo.GetGoModCache(appDir),
		GOROOT:     gogo.GetGoRootDir(appDir),

		Obfuscation: config.ObfuscateSymbols,
		GOPRIVATE:   GoPrivate,
	}
	pkgPath, err := renderSliverGoCode(name, config, goConfig)
	if err != nil {
		return "", err
	}

	dest := path.Join(goConfig.ProjectDir, "bin", path.Base(name))
	if goConfig.GOOS == WINDOWS {
		dest += ".dll"
	}
	if goConfig.GOOS == DARWIN {
		dest += ".dylib"
	}
	if goConfig.GOOS == LINUX {
		dest += ".so"
	}

	tags := []string{"netgo"}
	ldflags := []string{"-s -w -buildid="}
	if !config.Debug && goConfig.GOOS == WINDOWS {
		ldflags[0] += " -H=windowsgui"
	}
	// Keep those for potential later use
	gcflags := fmt.Sprintf("")
	asmflags := fmt.Sprintf("")
	// trimpath is now a separate flag since Go 1.13
	trimpath := "-trimpath"
	_, err = gogo.GoBuild(*goConfig, pkgPath, dest, "c-shared", tags, ldflags, gcflags, asmflags, trimpath)
	config.FileName = path.Base(dest)

	err = ImplantBuildSave(name, config, dest)
	if err != nil {
		buildLog.Errorf("Failed to save build: %s", err)
	}
	return dest, err
}

// SliverExecutable - Generates a sliver executable binary
func SliverExecutable(name string, config *models.ImplantConfig) (string, error) {
	// Compile go code
	appDir := assets.GetRootAppDir()
	cgo := "0"
	if config.IsSharedLib {
		cgo = "1"
	}

	goConfig := &gogo.GoConfig{
		CGO:        cgo,
		GOOS:       config.GOOS,
		GOARCH:     config.GOARCH,
		GOROOT:     gogo.GetGoRootDir(appDir),
		GOCACHE:    gogo.GetGoCache(appDir),
		GOMODCACHE: gogo.GetGoModCache(appDir),

		Obfuscation: config.ObfuscateSymbols,
		GOPRIVATE:   GoPrivate,
	}

	pkgPath, err := renderSliverGoCode(name, config, goConfig)
	if err != nil {
		return "", err
	}

	dest := path.Join(goConfig.ProjectDir, "bin", path.Base(name))
	if goConfig.GOOS == WINDOWS {
		dest += ".exe"
	}
	tags := []string{"netgo"}
	ldflags := []string{"-s -w -buildid="}
	if !config.Debug && goConfig.GOOS == WINDOWS {
		ldflags[0] += " -H=windowsgui"
	}
	gcflags := fmt.Sprintf("")
	asmflags := fmt.Sprintf("")
	if config.Debug {
		gcflags = "all=-N -l"
		ldflags = []string{}
	}
	// trimpath is now a separate flag since Go 1.13
	trimpath := ""
	if !config.Debug {
		trimpath = "-trimpath"
	}
	_, err = gogo.GoBuild(*goConfig, pkgPath, dest, "", tags, ldflags, gcflags, asmflags, trimpath)
	config.FileName = path.Base(dest)

	err = ImplantBuildSave(name, config, dest)

	if err != nil {
		buildLog.Errorf("Failed to save build: %s", err)
	}
	return dest, err
}

// This function is a little too long, we should probably refactor it as some point
func renderSliverGoCode(name string, config *models.ImplantConfig, goConfig *gogo.GoConfig) (string, error) {
	var err error
	target := fmt.Sprintf("%s/%s", config.GOOS, config.GOARCH)
	if _, ok := gogo.ValidCompilerTargets[target]; !ok {
		return "", fmt.Errorf("Invalid compiler target: %s", target)
	}

	buildLog.Infof("Generating new sliver binary '%s'", name)

	config.MTLSc2Enabled = isC2Enabled([]string{"mtls"}, config.C2)
	config.HTTPc2Enabled = isC2Enabled([]string{"http", "https"}, config.C2)
	config.DNSc2Enabled = isC2Enabled([]string{"dns"}, config.C2)
	config.NamePipec2Enabled = isC2Enabled([]string{"namedpipe"}, config.C2)
	config.TCPPivotc2Enabled = isC2Enabled([]string{"tcppivot"}, config.C2)

	sliversDir := GetSliversDir() // ~/.sliver/slivers
	projectGoPathDir := path.Join(sliversDir, config.GOOS, config.GOARCH, path.Base(name))
	if _, err := os.Stat(projectGoPathDir); os.IsNotExist(err) {
		os.MkdirAll(projectGoPathDir, 0700)
	}

	goConfig.ProjectDir = projectGoPathDir

	// Cert PEM encoded certificates
	serverCACert, serverCAKey, _ := certs.GetCertificateAuthorityPEM(certs.C2ServerCA)
	sliverCert, sliverKey, err := certs.ImplantGenerateECCCertificate(name)
	if err != nil {
		return "", err
	}
	// Make a fingerprint of the implant's private key, for SSH-layer authentication
	signer, _ := ssh.ParsePrivateKey(serverCAKey)
	keyBytes := sha256.Sum256(signer.PublicKey().Marshal())
	fingerprint := base64.StdEncoding.EncodeToString(keyBytes[:])
	config.ServerFingerprint = fingerprint

	config.CACert = string(serverCACert)
	config.Cert = string(sliverCert)
	config.Key = string(sliverKey)

	// binDir - ~/.sliver/slivers/<os>/<arch>/<name>/bin
	binDir := path.Join(projectGoPathDir, "bin")
	os.MkdirAll(binDir, 0700)

	// srcDir - ~/.sliver/slivers/<os>/<arch>/<name>/src
	srcDir := path.Join(projectGoPathDir, "src")
	assets.SetupGoPath(srcDir)            // Extract GOPATH dependency files
	err = util.ChmodR(srcDir, 0600, 0700) // Ensures src code files are writable
	if err != nil {
		buildLog.Errorf("fs perms: %v", err)
		return "", err
	}

	sliverPkgDir := path.Join(srcDir, "github.com", "bishopfox", "sliver") // "main"
	err = os.MkdirAll(sliverPkgDir, 0700)
	if err != nil {
		return "", nil
	}

	// Load code template
	renderFiles := srcFiles
	_, isSupportedTarget := SupportedCompilerTargets[fmt.Sprintf("%s/%s", config.GOOS, config.GOARCH)]
	if !isSupportedTarget {
		buildLog.Warnf("Unsupported compiler target, using generic src files ...")
		renderFiles = genericSrcFiles
	}
	for index, boxName := range renderFiles {

		// Gobfuscate doesn't handle all the platform specific code
		// well and the renamer can get confused when symbols for a
		// different OS don't show up. So we just filter out anything
		// we're not actually going to compile into the final binary
		suffix := ".go"
		if strings.Contains(boxName, "_") {
			fileNameParts := strings.Split(boxName, "_")
			suffix = "_" + fileNameParts[len(fileNameParts)-1]

			// Test files get skipped
			if strings.HasSuffix(boxName, "_test.go") {
				buildLog.Infof("Skipping (test): %s", boxName)
				continue
			}

			// We only include "_default.go" files for "unsupported" platforms i.e., not windows/darwin/linux
			if suffix == DefaultSuffix && isSupportedTarget {
				buildLog.Infof("Skipping default file (target is supported): %s", boxName)
				continue
			}

			// Only include code for our target goos/goarch
			if isSupportedTarget {
				osSuffix := fmt.Sprintf("_%s.go", strings.ToLower(config.GOOS))
				archSuffix := fmt.Sprintf("_%s.go", strings.ToLower(config.GOARCH))
				if !strings.HasSuffix(boxName, osSuffix) && !strings.HasSuffix(boxName, archSuffix) {
					buildLog.Infof("Skipping file wrong os/arch: %s", boxName)
					continue
				}
			}
		}

		sliverGoCodeRaw, err := implant.FS.ReadFile(path.Join("sliver", boxName))
		if err != nil {
			buildLog.Warnf("Failed to read %s: %s", boxName, err)
			continue
		}
		sliverGoCode := string(sliverGoCodeRaw)

		// We need to correct for the "github.com/bishopfox/sliver/implant/sliver/foo" imports,
		// since Go doesn't allow relative imports and "sliver" is a subdirectory of
		// the main "sliver" repo we need to fake this when copying the code
		// to our per-compile "GOPATH"
		var sliverCodePath string
		dirName := filepath.Dir(boxName)
		var fileName string
		// Skip dllmain files for anything non windows
		if boxName == "sliver.h" || boxName == "sliver.c" {
			if !config.IsSharedLib && !config.IsShellcode {
				continue
			}
		}
		if config.Debug || strings.HasSuffix(boxName, ".c") || strings.HasSuffix(boxName, ".h") {
			fileName = filepath.Base(boxName)
		} else {
			fileName = fmt.Sprintf("s%d%s", index, suffix)
		}
		if dirName != "." {
			// Add an extra "sliver" dir
			dirPath := path.Join(sliverPkgDir, "implant", "sliver", dirName)
			if _, err := os.Stat(dirPath); os.IsNotExist(err) {
				buildLog.Infof("[mkdir] %#v", dirPath)
				err = os.MkdirAll(dirPath, 0700)
				if err != nil {
					return "", err
				}
			}
			sliverCodePath = path.Join(dirPath, fileName)
		} else {
			sliverCodePath = path.Join(sliverPkgDir, fileName)
		}

		fSliver, err := os.Create(sliverCodePath)
		if err != nil {
			return "", err
		}
		buf := bytes.NewBuffer([]byte{})
		buildLog.Infof("[render] %s -> %s", boxName, sliverCodePath)

		// Render code
		sliverCodeTmpl := template.Must(template.New("sliver").Parse(sliverGoCode))
		err = sliverCodeTmpl.Execute(buf, struct {
			Name   string
			Config *models.ImplantConfig
		}{
			name,
			config,
		})
		if err != nil {
			buildLog.Error(err)
			return "", err
		}

		// Render canaries
		buildLog.Infof("Canary domain(s): %v", config.CanaryDomains)
		canaryTmpl := template.New("canary").Delims("[[", "]]")
		canaryGenerator := &CanaryGenerator{
			ImplantName:   name,
			ParentDomains: config.CanaryDomainsList(),
		}
		canaryTmpl, err = canaryTmpl.Funcs(template.FuncMap{
			"GenerateCanary": canaryGenerator.GenerateCanary,
		}).Parse(buf.String())
		if err != nil {
			return "", err
		}
		err = canaryTmpl.Execute(fSliver, canaryGenerator)

		if err != nil {
			buildLog.Infof("Failed to render go code: %s", err)
			return "", err
		}
	}

	// Render GoMod
	buildLog.Info("Rendering go.mod file ...")
	goModPath := path.Join(sliverPkgDir, "go.mod")
	err = ioutil.WriteFile(goModPath, []byte(implant.GoMod), 0600)
	if err != nil {
		return "", err
	}
	goSumPath := path.Join(sliverPkgDir, "go.sum")
	err = ioutil.WriteFile(goSumPath, []byte(implant.GoSum), 0600)
	if err != nil {
		return "", err
	}
	buildLog.Infof("Created %s", goModPath)
	output, err := gogo.GoMod((*goConfig), sliverPkgDir, []string{"tidy"})
	if err != nil {
		buildLog.Errorf("Go mod tidy failed:\n%s", output)
		return "", err
	}

	if err != nil {
		buildLog.Errorf("Failed to save sliver config %s", err)
		return "", err
	}
	return sliverPkgDir, nil
}

func getCCompiler(arch string) string {
	var found bool // meh, ugly
	var compiler string
	if arch == "amd64" {
		compiler = os.Getenv(SliverCC64EnvVar)
	}
	if arch == "386" {
		compiler = os.Getenv(SliverCC32EnvVar)
	}
	if compiler == "" {
		if _, ok := defaultMingwPath[runtime.GOOS]; ok {
			if compiler, found = defaultMingwPath[runtime.GOOS][arch]; !found {
				buildLog.Warnf("No default for arch %s on %s", arch, runtime.GOOS)
			}
		}
	}
	if _, err := os.Stat(compiler); os.IsNotExist(err) {
		buildLog.Warnf("CC path %v does not exist", compiler)
		return ""
	}
	if runtime.GOOS == "windows" {
		compiler = "" // TODO: Add windows mingw support
	}
	buildLog.Infof("CC = %v", compiler)
	return compiler
}<|MERGE_RESOLUTION|>--- conflicted
+++ resolved
@@ -20,12 +20,6 @@
 
 import (
 	"bytes"
-<<<<<<< HEAD
-	"crypto/rand"
-	"crypto/sha256"
-	"encoding/base64"
-=======
->>>>>>> 58a56a07
 	"errors"
 	"fmt"
 	"io/ioutil"
@@ -38,14 +32,15 @@
 	"strings"
 	"text/template"
 
-<<<<<<< HEAD
+	// SSH Comms
+	"crypto/sha256"
+	"encoding/base64"
+
+	"github.com/bishopfox/sliver/protobuf/commpb"
 	"golang.org/x/crypto/ssh"
 
-=======
->>>>>>> 58a56a07
 	"github.com/bishopfox/sliver/implant"
 	"github.com/bishopfox/sliver/protobuf/clientpb"
-	"github.com/bishopfox/sliver/protobuf/commpb"
 	"github.com/bishopfox/sliver/server/assets"
 	"github.com/bishopfox/sliver/server/certs"
 	"github.com/bishopfox/sliver/server/db/models"
@@ -55,12 +50,7 @@
 )
 
 var (
-<<<<<<< HEAD
-	buildLog = log.NamedLogger("generate", "build")
-	// Fix #67: use an arch specific compiler
-=======
 	buildLog         = log.NamedLogger("generate", "build")
->>>>>>> 58a56a07
 	defaultMingwPath = map[string]map[string]string{
 		"linux": {
 			"386":   "/usr/bin/i686-w64-mingw32-gcc",
