package extensions

/*
	Sliver Implant Framework
	Copyright (C) 2021  Bishop Fox

	This program is free software: you can redistribute it and/or modify
	it under the terms of the GNU General Public License as published by
	the Free Software Foundation, either version 3 of the License, or
	(at your option) any later version.

	This program is distributed in the hope that it will be useful,
	but WITHOUT ANY WARRANTY; without even the implied warranty of
	MERCHANTABILITY or FITNESS FOR A PARTICULAR PURPOSE.  See the
	GNU General Public License for more details.

	You should have received a copy of the GNU General Public License
	along with this program.  If not, see <https://www.gnu.org/licenses/>.
*/

import (
	"bytes"
	"context"
	"encoding/json"
	"errors"
	"fmt"
	"log"
	"os"
	"path"
	"path/filepath"
	"strconv"
	"strings"

	"github.com/AlecAivazis/survey/v2"
	appConsole "github.com/reeflective/console"
	"github.com/rsteube/carapace"
	"github.com/spf13/cobra"
	"github.com/spf13/pflag"
	"google.golang.org/protobuf/proto"

	"github.com/bishopfox/sliver/client/assets"
	"github.com/bishopfox/sliver/client/command/help"
	"github.com/bishopfox/sliver/client/console"
	consts "github.com/bishopfox/sliver/client/constants"
	"github.com/bishopfox/sliver/client/core"
	"github.com/bishopfox/sliver/protobuf/clientpb"
	"github.com/bishopfox/sliver/protobuf/sliverpb"
	"github.com/bishopfox/sliver/util"
)

const (
	defaultTimeout = 60

	// ManifestFileName - Extension manifest file name
	ManifestFileName = "extension.json"
)

var loadedExtensions = map[string]*ExtCommand{}
var loadedManifests = map[string]*ExtensionManifest{}

type ExtensionManifest_ struct {
	Name            string               `json:"name"`
	CommandName     string               `json:"command_name"`
	Version         string               `json:"version"`
	ExtensionAuthor string               `json:"extension_author"`
	OriginalAuthor  string               `json:"original_author"`
	RepoURL         string               `json:"repo_url"`
	Help            string               `json:"help"`
	LongHelp        string               `json:"long_help"`
	Files           []*extensionFile     `json:"files"`
	Arguments       []*extensionArgument `json:"arguments"`
	Entrypoint      string               `json:"entrypoint"`
	DependsOn       string               `json:"depends_on"`
	Init            string               `json:"init"`

	RootPath string `json:"-"`
}

type ExtensionManifest struct {
	Name            string `json:"name"`
	Version         string `json:"version"`
	ExtensionAuthor string `json:"extension_author"`
	OriginalAuthor  string `json:"original_author"`
	RepoURL         string `json:"repo_url"`

	ExtCommand []*ExtCommand `json:"commands"`

	RootPath string `json:"-"`
}

type ExtCommand struct {
	CommandName string               `json:"command_name"`
	Help        string               `json:"help"`
	LongHelp    string               `json:"long_help"`
	Files       []*extensionFile     `json:"files"`
	Arguments   []*extensionArgument `json:"arguments"`
	Entrypoint  string               `json:"entrypoint"`
	DependsOn   string               `json:"depends_on"`

	Manifest *ExtensionManifest
}

//type MultiManifest []*ExtensionManifest

type extensionFile struct {
	OS   string `json:"os"`
	Arch string `json:"arch"`
	Path string `json:"path"`
}

type extensionArgument struct {
	Name     string `json:"name"`
	Type     string `json:"type"`
	Desc     string `json:"desc"`
	Optional bool   `json:"optional"`
}

func (e *ExtCommand) getFileForTarget(targetOS string, targetArch string) (string, error) {
	filePath := ""
	for _, extFile := range e.Files {
		if targetOS == extFile.OS && targetArch == extFile.Arch {
			filePath = path.Join(assets.GetExtensionsDir(), e.Manifest.Name, extFile.Path)
			break
		}
	}
	if filePath == "" {
		err := fmt.Errorf("no extension file found for %s/%s", targetOS, targetArch)
		return "", err
	}
	if _, err := os.Stat(filePath); os.IsNotExist(err) {
		err = fmt.Errorf("extension file not found: %s", filePath)
		return "", err
	}
	return filePath, nil
}

// ExtensionLoadCmd - Load extension command
func ExtensionLoadCmd(cmd *cobra.Command, con *console.SliverConsoleClient, args []string) {
	dirPath := args[0]
	// dirPath := ctx.Args.String("dir-path")
	manyfest, err := LoadExtensionManifest(filepath.Join(dirPath, ManifestFileName))
	if err != nil {
		return
	}
	// do not add if the command already exists
	sliverMenu := con.App.Menu("implant")
	for _, extCmd := range manyfest.ExtCommand {
		if CmdExists(extCmd.CommandName, sliverMenu.Command) {
			con.PrintErrorf("%s command already exists\n", extCmd.CommandName)
			confirm := false
			prompt := &survey.Confirm{Message: "Overwrite current command?"}
			survey.AskOne(prompt, &confirm)
			if !confirm {
				return
			}
		}
		ExtensionRegisterCommand(extCmd, cmd.Root(), con)
		con.PrintInfof("Added %s command: %s\n", extCmd.CommandName, extCmd.Help)
	}
}

// LoadExtensionManifest - Parse extension files
func LoadExtensionManifest(manifestPath string) (*ExtensionManifest, error) {
	data, err := os.ReadFile(manifestPath)
	if err != nil {
		return nil, err
	}
	manifest, err := ParseExtensionManifest(data)
	if err != nil {
		return nil, err
	}
	manifest.RootPath = filepath.Dir(manifestPath)
	for _, extManifest := range manifest.ExtCommand {
		loadedExtensions[extManifest.CommandName] = extManifest
	}
	loadedManifests[manifest.Name] = manifest

	return manifest, nil
<<<<<<< HEAD
}

func convertOldManifest(old *ExtensionManifest_) *ExtensionManifest {
	ret := &ExtensionManifest{
		Name:            old.CommandName, //treating old commandname as the manifest name to avoid weird chars mostly
		Version:         old.Version,
		ExtensionAuthor: old.ExtensionAuthor,
		OriginalAuthor:  old.OriginalAuthor,
		RepoURL:         old.RepoURL,
		RootPath:        old.RootPath,
		//only one command exists in the old manifest, so we can 'confidently' create it here
		ExtCommand: []*ExtCommand{
			{
				CommandName: old.CommandName,
				DependsOn:   old.DependsOn,
				Help:        old.Help,
				LongHelp:    old.LongHelp,
				Entrypoint:  old.Entrypoint,
				Files:       old.Files,
				Arguments:   old.Arguments,
			},
		},
	}

	//Manifest ref is done in the parser that calls this

	return ret
}

=======
}

func convertOldManifest(old *ExtensionManifest_) *ExtensionManifest {
	ret := &ExtensionManifest{
		Name:            old.CommandName, //treating old commandname as the manifest name to avoid weird chars mostly
		Version:         old.Version,
		ExtensionAuthor: old.ExtensionAuthor,
		OriginalAuthor:  old.OriginalAuthor,
		RepoURL:         old.RepoURL,
		RootPath:        old.RootPath,
		//only one command exists in the old manifest, so we can 'confidently' create it here
		ExtCommand: []*ExtCommand{
			{
				CommandName: old.CommandName,
				DependsOn:   old.DependsOn,
				Help:        old.Help,
				LongHelp:    old.LongHelp,
				Entrypoint:  old.Entrypoint,
				Files:       old.Files,
				Arguments:   old.Arguments,
			},
		},
	}

	//Manifest ref is done in the parser that calls this

	return ret
}

>>>>>>> 478dabf5
// parseExtensionManifest - Parse extension manifest from buffer (legacy, only parses one)
func ParseExtensionManifest(data []byte) (*ExtensionManifest, error) {
	extManifest := &ExtensionManifest{}
	err := json.Unmarshal(data, &extManifest)
	if err != nil || len(extManifest.ExtCommand) == 0 { //extensions must have at least one command to be sensible
		//maybe it's an old manifest
		log.Println(err)
		oldmanifest := &ExtensionManifest_{}
		err := json.Unmarshal(data, &oldmanifest)
		if err != nil {
			//nope, just broken
			return nil, err
		}
		//yes, ok, lets jigger it to a new manifest
		extManifest = convertOldManifest(oldmanifest)
	}
	//pass ref to manifest to each command
	for i := range extManifest.ExtCommand {
		extManifest.ExtCommand[i].Manifest = extManifest
	}
	return extManifest, validManifest(extManifest)
}

func validManifest(manifest *ExtensionManifest) error {
	if manifest.Name == "" {
		return errors.New("missing `name` field in extension manifest")
	}
	for _, extManifest := range manifest.ExtCommand {
		if extManifest.CommandName == "" {
			return errors.New("missing `command_name` field in extension manifest")
		}
		if len(extManifest.Files) == 0 {
			return errors.New("missing `files` field in extension manifest")
		}
		for _, extFiles := range extManifest.Files {
			if extFiles.OS == "" {
				return errors.New("missing `files.os` field in extension manifest")
			}
			if extFiles.Arch == "" {
				return errors.New("missing `files.arch` field in extension manifest")
			}
			extFiles.Path = util.ResolvePath(extFiles.Path)
			if extFiles.Path == "" || extFiles.Path == "/" {
				return errors.New("missing `files.path` field in extension manifest")
			}
			extFiles.OS = strings.ToLower(extFiles.OS)
			extFiles.Arch = strings.ToLower(extFiles.Arch)
		}
		if extManifest.Help == "" {
			return errors.New("missing `help` field in extension manifest")
		}
	}
	return nil
}

// ExtensionRegisterCommand - Register a new extension command
func ExtensionRegisterCommand(extCmd *ExtCommand, cmd *cobra.Command, con *console.SliverConsoleClient) {
	if errInvalidArgs := checkExtensionArgs(extCmd); errInvalidArgs != nil {
		con.PrintErrorf(errInvalidArgs.Error())
		return
	}

	loadedExtensions[extCmd.CommandName] = extCmd
	//helpMsg := extCmd.Help

	usage := strings.Builder{}
	usage.WriteString(extCmd.CommandName)
	//build usage including args
	for _, arg := range extCmd.Arguments {
		usage.WriteString(" ")
		if arg.Optional {
			usage.WriteString("[")
		}
		usage.WriteString(strings.ToUpper(arg.Name))
		if arg.Optional {
			usage.WriteString("]")
		}
	}
	longHelp := strings.Builder{}
	//prepend the help value, because otherwise I don't see where it is meant to be shown
	//build the command ref
	longHelp.WriteString("[[.Bold]]Command:[[.Normal]]")
	longHelp.WriteString(usage.String())
	longHelp.WriteString("\n")
	if len(extCmd.Help) > 0 || len(extCmd.LongHelp) > 0 {
		longHelp.WriteString("[[.Bold]]About:[[.Normal]]")
		if len(extCmd.Help) > 0 {
			longHelp.WriteString(extCmd.Help)
			longHelp.WriteString("\n")
		}
		if len(extCmd.LongHelp) > 0 {
			longHelp.WriteString(extCmd.LongHelp)
			longHelp.WriteString("\n")
		}
	}
	if len(extCmd.Arguments) > 0 {
		longHelp.WriteString("[[.Bold]]Arguments:[[.Normal]]")
	}
	//if more than 0 args specified, describe each arg at the bottom of the long help text (incase the manifest doesn't include it)
	for _, arg := range extCmd.Arguments {
		longHelp.WriteString("\n\t")
		optStr := ""
		if arg.Optional {
			optStr = "[OPTIONAL]"
		}
		aType := arg.Type
		if aType == "wstring" {
			aType = "string" //avoid confusion, as this is mostly for telling operator what to shove into the args
		}
		//idk how to make this look nice, tabs don't work especially good - maybe should use the table stuff other things do? Pls help.
		longHelp.WriteString(fmt.Sprintf("%s (%s):\t%s%s", strings.ToUpper(arg.Name), aType, optStr, arg.Desc))
	}

	// Command
	extensionCmd := &cobra.Command{
		Use: usage.String(), //extCmd.CommandName,
		//Short: helpMsg.String(), doesn't appear to be used?
		Long: help.FormatHelpTmpl(longHelp.String()),
		Run: func(cmd *cobra.Command, args []string) {
			runExtensionCmd(cmd, con, args)
		},
		GroupID:     consts.ExtensionHelpGroup,
		Annotations: makeCommandPlatformFilters(extCmd),
	}

	// Flags
	f := pflag.NewFlagSet(extCmd.CommandName, pflag.ContinueOnError)
	f.BoolP("save", "s", false, "Save output to disk")
	f.IntP("timeout", "t", defaultTimeout, "command timeout in seconds")
	extensionCmd.Flags().AddFlagSet(f)
	extensionCmd.Flags().ParseErrorsWhitelist.UnknownFlags = true

	// Completions
	comps := carapace.Gen(extensionCmd)
	makeExtensionArgCompleter(extCmd, cmd, comps)

	cmd.AddCommand(extensionCmd)
}

func loadExtension(goos string, goarch string, checkCache bool, ext *ExtCommand, cmd *cobra.Command, con *console.SliverConsoleClient) error {
	var extensionList []string
	binPath, err := ext.getFileForTarget(goos, goarch)
	if err != nil {
		return err
	}

	// Try to find the extension in the loaded extensions
	if checkCache {
		extList, err := con.Rpc.ListExtensions(context.Background(), &sliverpb.ListExtensionsReq{
			Request: con.ActiveTarget.Request(cmd),
		})
		if err != nil {
			con.PrintErrorf("List extensions error: %s\n", err.Error())
			return err
		}
		if extList.Response != nil && extList.Response.Err != "" {
			return errors.New(extList.Response.Err)
		}
		extensionList = extList.Names
	}
	depLoaded := false
	for _, extName := range extensionList {
		if !depLoaded {
			if extN, ok := loadedExtensions[cmd.Name()]; ok && extName == extN.DependsOn {
				depLoaded = true
			}
		}
		if extN, ok := loadedExtensions[cmd.Name()]; ok && extN.CommandName == extName {
			return nil
		}
	}
	// Extension not found, let's load it
	if filepath.Ext(binPath) == ".o" {
		// BOFs are not loaded by the DLL loader, but we make sure the loader itself is loaded
		// Auto load the coff loader if we have it
		if !depLoaded {
			if errLoad := loadDep(goos, goarch, ext.DependsOn, cmd, con); errLoad != nil {
				return errLoad
			}
		}
		return nil
	}
	binData, err := os.ReadFile(binPath)
	if err != nil {
		return err
	}
	if errRegister := registerExtension(goos, ext, binData, cmd, con); errRegister != nil {
		return errRegister
	}
	return nil
}

func registerExtension(goos string, ext *ExtCommand, binData []byte, cmd *cobra.Command, con *console.SliverConsoleClient) error {
	registerResp, err := con.Rpc.RegisterExtension(context.Background(), &sliverpb.RegisterExtensionReq{
		Name: ext.CommandName,
		Data: binData,
		OS:   goos,
		//Init:    ext.Init, ?
		Request: con.ActiveTarget.Request(cmd),
	})
	if err != nil {
		return err
	}
	if registerResp.Response != nil && registerResp.Response.Err != "" {
		return errors.New(registerResp.Response.Err)
	}
	return nil
}

func loadDep(goos string, goarch string, depName string, cmd *cobra.Command, con *console.SliverConsoleClient) error {
	depExt, ok := loadedExtensions[depName]
	if ok {
		depBinPath, err := depExt.getFileForTarget(goos, goarch)
		if err != nil {
			return err
		}
		depBinData, err := os.ReadFile(depBinPath)
		if err != nil {
			return err
		}
		return registerExtension(goos, depExt, depBinData, cmd, con)
	}
	return fmt.Errorf("missing dependency %s", depName)
}

func runExtensionCmd(cmd *cobra.Command, con *console.SliverConsoleClient, args []string) {
	var (
		err           error
		extensionArgs []byte
		extName       string
		entryPoint    string
	)
	session, beacon := con.ActiveTarget.GetInteractive()
	if session == nil && beacon == nil {
		return
	}
	var goos string
	var goarch string
	if session != nil {
		goos = session.OS
		goarch = session.Arch
	} else {
		goos = beacon.OS
		goarch = beacon.Arch
	}

	ext, ok := loadedExtensions[cmd.Name()]
	if !ok {
		con.PrintErrorf("No extension command found for `%s` command\n", cmd.Name())
		return
	}

	checkCache := session != nil
	if err = loadExtension(goos, goarch, checkCache, ext, cmd, con); err != nil {
		con.PrintErrorf("Could not load extension: %s\n", err)
		return
	}

	binPath, err := ext.getFileForTarget(goos, goarch)
	if err != nil {
		con.PrintErrorf("Failed to read extension file: %s\n", err)
		return
	}

	isBOF := filepath.Ext(binPath) == ".o"

	// BOFs (Beacon Object Files) are a specific kind of extensions
	// that require another extension (a COFF loader) to be present.
	// BOFs also have strongly typed arguments that need to be parsed in the proper way.
	// This block will pack both the BOF data and its arguments into a single buffer that
	// the loader will extract and load.
	if isBOF {
		// Beacon Object File -- requires a COFF loader
		extensionArgs, err = getBOFArgs(cmd, args, binPath, ext)
		if err != nil {
			con.PrintErrorf("BOF args error: %s\n", err)
			return
		}
		extName = ext.DependsOn
		entryPoint = loadedExtensions[extName].Entrypoint // should exist at this point
	} else {
		// Regular DLL
		// extArgs := strings.Join(args, " ")
		//legacy case - single string arg
		if len(ext.Arguments) == 1 && ext.Arguments[0].Type == "string" {
			extensionArgs = []byte(strings.Join(args, " "))
		} else {
			extensionArgs, err = getExtArgs(cmd, args, binPath, ext)
			if err != nil {
				con.PrintErrorf("ext args error: %s\n", err)
				return
			}
		}
		extName = ext.CommandName
		entryPoint = ext.Entrypoint
	}

	ctrl := make(chan bool)
	msg := fmt.Sprintf("Executing %s ...", cmd.Name())
	con.SpinUntil(msg, ctrl)
	callExtResp, err := con.Rpc.CallExtension(context.Background(), &sliverpb.CallExtensionReq{
		Name:    extName,
		Export:  entryPoint,
		Args:    extensionArgs,
		Request: con.ActiveTarget.Request(cmd),
	})
	ctrl <- true
	<-ctrl
	if err != nil {
		con.PrintErrorf("Call extension error: %s\n", err.Error())
		return
	}

	if callExtResp.Response != nil && callExtResp.Response.Async {
		con.AddBeaconCallback(callExtResp.Response.TaskID, func(task *clientpb.BeaconTask) {
			err = proto.Unmarshal(task.Response, callExtResp)
			if err != nil {
				con.PrintErrorf("Failed to decode call ext response %s\n", err)
				return
			}
			PrintExtOutput(extName, ext.CommandName, callExtResp, con)
		})
		con.PrintAsyncResponse(callExtResp.Response)
	} else {
		PrintExtOutput(extName, ext.CommandName, callExtResp, con)
	}
}

// PrintExtOutput - Print the ext execution output
func PrintExtOutput(extName string, commandName string, callExtension *sliverpb.CallExtension, con *console.SliverConsoleClient) {
	if extName == commandName {
		con.PrintInfof("Successfully executed %s", extName)
	} else {
		con.PrintInfof("Successfully executed %s (%s)", commandName, extName)
	}
	if 0 < len(string(callExtension.Output)) {
		con.PrintInfof("Got output:\n%s", callExtension.Output)
	}
	if callExtension.Response != nil && callExtension.Response.Err != "" {
		con.PrintErrorf(callExtension.Response.Err)
		return
	}
}

<<<<<<< HEAD
func getExtArgs(cmd *cobra.Command, args []string, binPath string, ext *ExtCommand) ([]byte, error) {
	var err error
=======
func getBOFArgs(cmd *cobra.Command, args []string, binPath string, ext *ExtCommand) ([]byte, error) {
	var extensionArgs []byte
	binData, err := os.ReadFile(binPath)
	if err != nil {
		return nil, err
	}
>>>>>>> 478dabf5
	argsBuffer := core.BOFArgsBuffer{
		Buffer: new(bytes.Buffer),
	}

	// Parse BOF arguments from grumble
	missingRequiredArgs := make([]string, 0)

	for _, arg := range ext.Arguments {
		// If we don't have any positional words left to consume,
		// add the remaining required extension arguments in the
		// error message.
		if len(args) == 0 {
			if !arg.Optional {
				missingRequiredArgs = append(missingRequiredArgs, "`"+arg.Name+"`")
			}
			continue
		}

		// Else pop a word from the list
		word := args[0]
		args = args[1:]

		switch arg.Type {
		case "integer":
			fallthrough
		case "int":
			val, err := strconv.Atoi(word)
			if err != nil {
				return nil, err
			}
			err = argsBuffer.AddInt(uint32(val))
			if err != nil {
				return nil, err
			}
		case "short":
			val, err := strconv.Atoi(word)
			if err != nil {
				return nil, err
			}
			err = argsBuffer.AddShort(uint16(val))
			if err != nil {
				return nil, err
			}
		case "string":
			err = argsBuffer.AddString(word)
			if err != nil {
				return nil, err
			}
		case "wstring":
			err = argsBuffer.AddWString(word)
			if err != nil {
				return nil, err
			}
		// Adding support for filepaths so we can
		// send binary data like shellcodes to BOFs
		case "file":
			data, err := os.ReadFile(word)
			if err != nil {
				return nil, err
			}
			err = argsBuffer.AddData(data)
			if err != nil {
				return nil, err
			}
		}
	}

	// Return if we have missing required arguments
	if len(missingRequiredArgs) > 0 {
		return nil, fmt.Errorf("required arguments %s were not provided", strings.Join(missingRequiredArgs, ", "))
	}

	parsedArgs, err := argsBuffer.GetBuffer()
	if err != nil {
		return nil, err
	}

	return parsedArgs, nil
}

func getBOFArgs(cmd *cobra.Command, args []string, binPath string, ext *ExtCommand) ([]byte, error) {
	var extensionArgs []byte
	binData, err := os.ReadFile(binPath)
	if err != nil {
		return nil, err
	}

	// Now build the extension's argument buffer
	extensionArgsBuffer := core.BOFArgsBuffer{
		Buffer: new(bytes.Buffer),
	}
	err = extensionArgsBuffer.AddString(ext.Entrypoint)
	if err != nil {
		return nil, err
	}
	err = extensionArgsBuffer.AddData(binData)
	if err != nil {
		return nil, err
	}
	parsedArgs, err := getExtArgs(cmd, args, binPath, ext)
	if err != nil {
		return nil, err
	}
	err = extensionArgsBuffer.AddData(parsedArgs)
	if err != nil {
		return nil, err
	}
	extensionArgs, err = extensionArgsBuffer.GetBuffer()
	if err != nil {
		return nil, err
	}
	return extensionArgs, nil
}

// CmdExists - checks if a command exists
func CmdExists(name string, cmd *cobra.Command) bool {
	for _, c := range cmd.Commands() {
		if name == c.Name() {
			return true
		}
	}
	return false
}

// makeExtensionArgParser builds the valid positional arguments cobra handler for the extension.
func checkExtensionArgs(extCmd *ExtCommand) error {
	if 0 < len(extCmd.Arguments) {
		for _, arg := range extCmd.Arguments {
			switch arg.Type {
			case "int", "integer", "short":
			case "string", "wstring", "file":
			default:
				return fmt.Errorf("invalid argument type: %s", arg.Type)
			}
		}
	}

	return nil
}

// makeExtensionArgCompleter builds the positional arguments completer for the extension.
func makeExtensionArgCompleter(extCmd *ExtCommand, _ *cobra.Command, comps *carapace.Carapace) {
	var actions []carapace.Action

	for _, arg := range extCmd.Arguments {
		var action carapace.Action

		switch arg.Type {
		case "file":
			action = carapace.ActionFiles().Tag("extension data")
		}

		usage := fmt.Sprintf("(%s) %s", arg.Type, arg.Desc)
		if arg.Optional {
			usage += " (optional)"
		}

		actions = append(actions, action.Usage(usage))
	}

	comps.PositionalCompletion(actions...)
}

func makeCommandPlatformFilters(extCmd *ExtCommand) map[string]string {
	filtersOS := make(map[string]bool)
	filtersArch := make(map[string]bool)

	var all []string

	// Only add filters for architectures when there OS matters.
	for _, file := range extCmd.Files {
		filtersOS[file.OS] = true

		if filtersOS[file.OS] {
			filtersArch[file.Arch] = true
		}
	}

	for os, enabled := range filtersOS {
		if enabled {
			all = append(all, os)
		}
	}

	for arch, enabled := range filtersArch {
		if enabled {
			all = append(all, arch)
		}
	}

	if len(all) == 0 {
		return map[string]string{}
	}

	return map[string]string{
		appConsole.CommandFilterKey: strings.Join(all, ","),
	}
}<|MERGE_RESOLUTION|>--- conflicted
+++ resolved
@@ -176,7 +176,7 @@
 	loadedManifests[manifest.Name] = manifest
 
 	return manifest, nil
-<<<<<<< HEAD
+
 }
 
 func convertOldManifest(old *ExtensionManifest_) *ExtensionManifest {
@@ -206,37 +206,6 @@
 	return ret
 }
 
-=======
-}
-
-func convertOldManifest(old *ExtensionManifest_) *ExtensionManifest {
-	ret := &ExtensionManifest{
-		Name:            old.CommandName, //treating old commandname as the manifest name to avoid weird chars mostly
-		Version:         old.Version,
-		ExtensionAuthor: old.ExtensionAuthor,
-		OriginalAuthor:  old.OriginalAuthor,
-		RepoURL:         old.RepoURL,
-		RootPath:        old.RootPath,
-		//only one command exists in the old manifest, so we can 'confidently' create it here
-		ExtCommand: []*ExtCommand{
-			{
-				CommandName: old.CommandName,
-				DependsOn:   old.DependsOn,
-				Help:        old.Help,
-				LongHelp:    old.LongHelp,
-				Entrypoint:  old.Entrypoint,
-				Files:       old.Files,
-				Arguments:   old.Arguments,
-			},
-		},
-	}
-
-	//Manifest ref is done in the parser that calls this
-
-	return ret
-}
-
->>>>>>> 478dabf5
 // parseExtensionManifest - Parse extension manifest from buffer (legacy, only parses one)
 func ParseExtensionManifest(data []byte) (*ExtensionManifest, error) {
 	extManifest := &ExtensionManifest{}
@@ -581,17 +550,8 @@
 	}
 }
 
-<<<<<<< HEAD
 func getExtArgs(cmd *cobra.Command, args []string, binPath string, ext *ExtCommand) ([]byte, error) {
 	var err error
-=======
-func getBOFArgs(cmd *cobra.Command, args []string, binPath string, ext *ExtCommand) ([]byte, error) {
-	var extensionArgs []byte
-	binData, err := os.ReadFile(binPath)
-	if err != nil {
-		return nil, err
-	}
->>>>>>> 478dabf5
 	argsBuffer := core.BOFArgsBuffer{
 		Buffer: new(bytes.Buffer),
 	}
