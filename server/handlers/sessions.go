package handlers

/*
	Sliver Implant Framework
	Copyright (C) 2019  Bishop Fox

	This program is free software: you can redistribute it and/or modify
	it under the terms of the GNU General Public License as published by
	the Free Software Foundation, either version 3 of the License, or
	(at your option) any later version.

	This program is distributed in the hope that it will be useful,
	but WITHOUT ANY WARRANTY; without even the implied warranty of
	MERCHANTABILITY or FITNESS FOR A PARTICULAR PURPOSE.  See the
	GNU General Public License for more details.

	You should have received a copy of the GNU General Public License
	along with this program.  If not, see <https://www.gnu.org/licenses/>.

	---
	WARNING: These functions can be invoked by remote implants without user interaction
	---
*/

import (
	"sync"

	"github.com/golang/protobuf/proto"

	"github.com/bishopfox/sliver/protobuf/commpb"

	"github.com/bishopfox/sliver/protobuf/sliverpb"
	"github.com/bishopfox/sliver/server/comm"
	"github.com/bishopfox/sliver/server/core"
	"github.com/bishopfox/sliver/server/log"
)

var (
	handlerLog = log.NamedLogger("handlers", "sessions")

	sessionHandlers = map[uint32]interface{}{
		sliverpb.MsgRegister:    registerSessionHandler,
		sliverpb.MsgTunnelData:  tunnelDataHandler,
		sliverpb.MsgTunnelClose: tunnelCloseHandler,

		sliverpb.MsgCommTunnelData: commTunnelDataHandler,
	}

	tunnelHandlerMutex = &sync.Mutex{}
)

// GetSessionHandlers - Returns a map of server-side msg handlers
func GetSessionHandlers() map[uint32]interface{} {
	return sessionHandlers
}

// AddSessionHandlers -  Adds a new handler to the map of server-side msg handlers
func AddSessionHandlers(key uint32, value interface{}) {
	sessionHandlers[key] = value
}

func registerSessionHandler(session *core.Session, data []byte) {
	register := &sliverpb.Register{}
	err := proto.Unmarshal(data, register)
	if err != nil {
		handlerLog.Warnf("error decoding message: %v", err)
		return
	}

	if session == nil {
		return
	}

	handlerLog.Warnf("%v", session)
	handlerLog.Warnf("%v", register)

	if session.ID == 0 {
		session.ID = core.NextSessionID()
	}
	session.Name = register.Name
	session.Hostname = register.Hostname
	session.Username = register.Username
	session.UID = register.Uid
	session.GID = register.Gid
	session.Os = register.Os
	session.Arch = register.Arch
	session.PID = register.Pid
	session.Filename = register.Filename
	session.ActiveC2 = register.ActiveC2
	session.Version = register.Version
	session.ReconnectInterval = register.ReconnectInterval
<<<<<<< HEAD

	// Add protocol, network and route-adjusted address fields
	session.Transport = register.Transport
	session.RemoteAddress = comm.SetCommString(session)

	// Instantiate and start the Comms, which will build a Tunnel over the Session RPC.
	err = comm.InitSession(session)
	if err != nil {
		handlerLog.Errorf("Comm init failed: %v", err)
		return
	}

	// All fields are correct, we can register the session.
=======
	session.ProxyURL = register.ProxyURL
>>>>>>> cfed22c2
	core.Sessions.Add(session)
}

// The handler mutex prevents a send on a closed channel, without it
// two handlers calls may race when a tunnel is quickly created and closed.
func tunnelDataHandler(session *core.Session, data []byte) {
	tunnelHandlerMutex.Lock()
	defer tunnelHandlerMutex.Unlock()

	tunnelData := &sliverpb.TunnelData{}
	proto.Unmarshal(data, tunnelData)
	tunnel := core.Tunnels.Get(tunnelData.TunnelID)
	if tunnel != nil {
		if session.ID == tunnel.SessionID {
			tunnel.FromImplant <- tunnelData
		} else {
			handlerLog.Warnf("Warning: Session %d attempted to send data on tunnel it did not own", session.ID)
		}
	} else {
		handlerLog.Warnf("Data sent on nil tunnel %d", tunnelData.TunnelID)
	}
}

func tunnelCloseHandler(session *core.Session, data []byte) {
	tunnelHandlerMutex.Lock()
	defer tunnelHandlerMutex.Unlock()

	tunnelData := &sliverpb.TunnelData{}
	proto.Unmarshal(data, tunnelData)
	if !tunnelData.Closed {
		return
	}
	tunnel := core.Tunnels.Get(tunnelData.TunnelID)
	if tunnel != nil {
		if session.ID == tunnel.SessionID {
			handlerLog.Infof("Closing tunnel %d", tunnel.ID)
			core.Tunnels.Close(tunnel.ID)
		} else {
			handlerLog.Warnf("Warning: Session %d attempted to send data on tunnel it did not own", session.ID)
		}
	} else {
		handlerLog.Warnf("Close sent on nil tunnel %d", tunnelData.TunnelID)
	}
}

// commTunnelDataHandler - Handle Comm tunnel data coming from the server.
func commTunnelDataHandler(session *core.Session, data []byte) {
	tunnelData := &commpb.TunnelData{}
	proto.Unmarshal(data, tunnelData)
	tunnel := comm.Tunnels.Tunnel(tunnelData.TunnelID)
	if tunnel != nil {
		if session.ID == tunnel.Sess.ID {
			tunnel.FromImplant <- tunnelData
		} else {
			handlerLog.Warnf("Warning: Session %d attempted to send data on tunnel it did not own", session.ID)
		}
	} else {
		handlerLog.Warnf("Data sent on nil tunnel %d", tunnelData.TunnelID)
	}
}<|MERGE_RESOLUTION|>--- conflicted
+++ resolved
@@ -89,7 +89,7 @@
 	session.ActiveC2 = register.ActiveC2
 	session.Version = register.Version
 	session.ReconnectInterval = register.ReconnectInterval
-<<<<<<< HEAD
+	session.ProxyURL = register.ProxyURL
 
 	// Add protocol, network and route-adjusted address fields
 	session.Transport = register.Transport
@@ -103,9 +103,6 @@
 	}
 
 	// All fields are correct, we can register the session.
-=======
-	session.ProxyURL = register.ProxyURL
->>>>>>> cfed22c2
 	core.Sessions.Add(session)
 }
 
