--- conflicted
+++ resolved
@@ -43,9 +43,8 @@
 	InstallFromDir(extLocalPath, con, strings.HasSuffix(extLocalPath, ".tar.gz"))
 }
 
-<<<<<<< HEAD
 // Install an extension from a directory
-func InstallFromDir(extLocalPath string, con *console.SliverConsoleClient, isGz bool) {
+func InstallFromDir(extLocalPath string, con *console.SliverClient, isGz bool) {
 	var manifestData []byte
 	var err error
 
@@ -54,11 +53,6 @@
 	} else {
 		manifestData, err = os.ReadFile(filepath.Join(extLocalPath, ManifestFileName))
 	}
-=======
-// Install an extension from a directory.
-func installFromDir(extLocalPath string, con *console.SliverClient) {
-	manifestData, err := os.ReadFile(filepath.Join(extLocalPath, ManifestFileName))
->>>>>>> a79b397d
 	if err != nil {
 		con.PrintErrorf("Error reading %s: %s", ManifestFileName, err)
 		return
@@ -95,7 +89,6 @@
 		return
 	}
 
-<<<<<<< HEAD
 	for _, manifest := range manifestF.ExtCommand {
 		installPath := filepath.Join(minstallPath)
 		for _, manifestFile := range manifest.Files {
@@ -121,67 +114,6 @@
 					forceRemoveAll(installPath)
 					return
 				}
-=======
-	for _, manifestFile := range manifest.Files {
-		if manifestFile.Path != "" {
-			src := filepath.Join(extLocalPath, util.ResolvePath(manifestFile.Path))
-			dst := filepath.Join(installPath, util.ResolvePath(manifestFile.Path))
-			err := util.CopyFile(src, dst)
-			if err != nil {
-				con.PrintErrorf("Error copying file '%s' -> '%s': %s\n", src, dst, err)
-				forceRemoveAll(installPath)
-				return
-			}
-		}
-	}
-}
-
-// InstallFromFilePath - Install an extension from a .tar.gz file.
-func InstallFromFilePath(extLocalPath string, autoOverwrite bool, con *console.SliverClient) *string {
-	manifestData, err := util.ReadFileFromTarGz(extLocalPath, fmt.Sprintf("./%s", ManifestFileName))
-	if err != nil {
-		con.PrintErrorf("Failed to read %s from '%s': %s\n", ManifestFileName, extLocalPath, err)
-		return nil
-	}
-	manifest, err := ParseExtensionManifest(manifestData)
-	if err != nil {
-		con.PrintErrorf("Failed to parse %s: %s\n", ManifestFileName, err)
-		return nil
-	}
-	installPath := filepath.Join(assets.GetExtensionsDir(), filepath.Base(manifest.CommandName))
-	if _, err := os.Stat(installPath); !os.IsNotExist(err) {
-		if !autoOverwrite {
-			con.PrintInfof("Extension '%s' already exists\n", manifest.CommandName)
-			confirm := false
-			prompt := &survey.Confirm{Message: "Overwrite current install?"}
-			survey.AskOne(prompt, &confirm)
-			if !confirm {
-				return nil
-			}
-		}
-		forceRemoveAll(installPath)
-	}
-
-	con.PrintInfof("Installing extension '%s' (%s) ... ", manifest.CommandName, manifest.Version)
-	err = os.MkdirAll(installPath, 0o700)
-	if err != nil {
-		con.PrintErrorf("Failed to create extension directory: %s\n", err)
-		return nil
-	}
-	err = os.WriteFile(filepath.Join(installPath, ManifestFileName), manifestData, 0o600)
-	if err != nil {
-		con.PrintErrorf("Failed to write %s: %s\n", ManifestFileName, err)
-		forceRemoveAll(installPath)
-		return nil
-	}
-	for _, manifestFile := range manifest.Files {
-		if manifestFile.Path != "" {
-			err = installArtifact(extLocalPath, installPath, manifestFile.Path, con)
-			if err != nil {
-				con.PrintErrorf("Failed to install file: %s\n", err)
-				forceRemoveAll(installPath)
-				return nil
->>>>>>> a79b397d
 			}
 		}
 	}
