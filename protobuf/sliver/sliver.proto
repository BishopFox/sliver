syntax = "proto3";

package sliverpb;

message Envelope {
  uint32 Type = 1; // Message type
  uint64 ID = 2;   // Resp ID
  int64 Timeout = 3;

  bytes Data = 9; // Actual message data

  string Err = 4;
}

message Register {
  string Name = 1;
  string Hostname = 2;
  string Username = 3;
  string Uid = 4;
  string Gid = 5;
  string Os = 6;
  string Arch = 7;
  int32 Pid = 8;
  string Filename = 9;
  string ActiveC2 = 10;
  string Version = 11;
}

message Ping { int32 Nonce = 1; }

message KillReq {
  bool Force = 1;
  uint32 SliverID = 9;
}

// aka Shellcode
message Task {
  string Encoder = 2;
  bool RWXPages = 4;
  uint32 Pid = 3;
  bytes Data = 9;
}

message RemoteTask {
  string Encoder = 2;
  int32 Pid = 3;
  bool RWXPages = 4;
  bytes Data = 9;
}

message PsReq { uint32 SliverID = 9; }

message Ps { repeated Process Processes = 1; }

message Process {
  int32 Pid = 1;
  int32 Ppid = 2;
  string Executable = 3;
  string Owner = 4;
}

message TerminateReq {
  int32 Pid = 1;
  uint32 SliverID = 2;
}

message Terminate {
  string Err = 1;
}

message NetInterface {
  int32 Index = 1;
  string Name = 2;
  string MAC = 3;
  repeated string IPAddresses = 4;
}

message IfconfigReq { uint32 SliverID = 9; }

message Ifconfig { repeated NetInterface NetInterfaces = 1; }

message LsReq {
  string Path = 1;

  uint32 SliverID = 9;
}

message Ls {
  string Path = 1;
  bool Exists = 2;
  repeated FileInfo Files = 3;
}

message FileInfo {
  string Name = 1;
  bool IsDir = 2;
  int64 Size = 3;
}

message PwdReq { uint32 SliverID = 9; }

message CdReq {
  string Path = 1;
  uint32 SliverID = 9;
}

message Pwd {
  string Path = 1;
  string Err = 2;
}

message RmReq {
  string Path = 1;

  uint32 SliverID = 9;
}

message Rm {
  bool Success = 1;
  string Path = 2;
  string Err = 3;
}

message MkdirReq {
  string Path = 1;

  uint32 SliverID = 9;
}

message Mkdir {
  bool Success = 1;
  string Path = 2;
  string Err = 3;
}

message DownloadReq {
  string Path = 1;

  uint32 SliverID = 9;
}

message Download {
  string Path = 1;
  string Encoder = 2;
  bool Exists = 3;

  bytes Data = 9;
}

message UploadReq {
  string Path = 1;
  string Encoder = 2;
  bytes Data = 3;

  uint32 SliverID = 9;
}

message Upload {
  string Path = 1;
  string Err = 2;
  bool Success = 3;
}

message ProcessDumpReq {
  int32 Pid = 1;

  int32 Timeout = 8;
  uint32 SliverID = 9;
}

message ProcessDump {
  bytes Data = 1;
  string Err = 2;
}

message RunAsReq {
  string Username = 1;
  string Process = 2;
  string Args = 3;
  uint32 SliverID = 9;
}

message RunAs {
 string Output = 1;
 string Err = 2;
}

message ImpersonateReq {
  string Username = 1;
  uint32 SliverID = 9;
}

message Impersonate {
  string Err = 1;
}

message RevToSelfReq {
  uint32 SliverID = 9;
}

message RevToSelf {
  string Err = 1;
}

message GetSystemReq {
  bytes Data = 1;
  string HostingProcess = 2;
  uint32 SliverID = 9;
}

message GetSystem { string Output = 1; }

message ElevateReq {
  int32 Timeout = 8;
  uint32 SliverID = 9;
}

message Elevate {
  bool Success = 1;
  string Err = 2;
}

message ExecuteAssemblyReq {
  bytes HostingDll = 1;
  bytes Assembly = 2;
  string Arguments = 3;
  string Process = 4;
  int32 Timeout = 8;
  uint32 SliverID = 9;
}

message ExecuteAssembly {
  string output = 1;
  string error = 2;
}

message MigrateReq {
  uint32 Pid = 1;
  bytes Data = 2;
  uint32 SliverID = 9;
}

message Migrate {
  bool Success = 1;
  string Err = 2;
}

<<<<<<< HEAD
message ExecuteReq {
  string Path = 1;
  repeated string Args = 2;
  bool output = 3;
  uint32 SliverID = 9;
}

message Execute {
  string Error = 1;
  string Result = 2;
}

message SideloadReq {
  bytes Data = 1;
  string ProcName = 2;
  uint32 SliverID = 9;
}

message Sideload {
  string Error = 1;
  string Result = 2;
}

message SpawnDllReq {
  bytes Data = 1;
  string ProcName = 2;
  uint32 Offset = 3;
  string Args = 4;
  uint32 SliverID = 9;
}

message SpawnDll {
  string Error = 1;
  string Result = 2;
}
=======
message NetstatRequest {
  bool TCP = 1;
  bool UDP = 2;
  bool IP4 = 3;
  bool IP6 = 5;
  bool Listening = 6;
  uint32 SliverID = 9;
}

message SockTabEntry {
  message SockAddr {
    string Ip = 1;
    uint32 Port = 2;
  }
  SockAddr LocalAddr = 1;
  SockAddr RemoteAddr = 2;
  string SkState = 3;
  uint32 UID = 4;
  Process Proc = 5;
  string Proto = 6;
}

message NetstatResponse { repeated SockTabEntry Entries = 1; }
>>>>>>> e9d9347a

// DNS Specific messages
message DNSSessionInit { bytes Key = 1; }

message DNSPoll { repeated DNSBlockHeader blocks = 1; }

message DNSBlockHeader {
  string ID = 1;
  uint32 Size = 2;
}

// HTTP Sepecific message
message HTTPSessionInit { bytes Key = 1; }

// Tunnels, shells, and port fwds
message TunnelData {
  uint32 SliverID = 1;

  bytes Data = 2;
  bool Close = 3;
  string Err = 4;

  uint64 TunnelID = 9;
}

message TunnelClose {
  string Err = 1;
  uint64 TunnelID = 9;
}

// Shell messages
message ShellReq {
  uint32 SliverID = 1;
  string Path = 2;
  bool EnablePTY = 3;

  uint64 TunnelID = 9;
}

message Shell {
  bool Success = 1;
  string Err = 2;

  uint64 TunnelID = 9;
}<|MERGE_RESOLUTION|>--- conflicted
+++ resolved
@@ -245,7 +245,6 @@
   string Err = 2;
 }
 
-<<<<<<< HEAD
 message ExecuteReq {
   string Path = 1;
   repeated string Args = 2;
@@ -281,7 +280,6 @@
   string Error = 1;
   string Result = 2;
 }
-=======
 message NetstatRequest {
   bool TCP = 1;
   bool UDP = 2;
@@ -305,7 +303,6 @@
 }
 
 message NetstatResponse { repeated SockTabEntry Entries = 1; }
->>>>>>> e9d9347a
 
 // DNS Specific messages
 message DNSSessionInit { bytes Key = 1; }
