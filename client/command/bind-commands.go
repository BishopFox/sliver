package command

/*
	Sliver Implant Framework
	Copyright (C) 2019  Bishop Fox

	This program is free software: you can redistribute it and/or modify
	it under the terms of the GNU General Public License as published by
	the Free Software Foundation, either version 3 of the License, or
	(at your option) any later version.

	This program is distributed in the hope that it will be useful,
	but WITHOUT ANY WARRANTY; without even the implied warranty of
	MERCHANTABILITY or FITNESS FOR A PARTICULAR PURPOSE.  See the
	GNU General Public License for more details.

	You should have received a copy of the GNU General Public License
	along with this program.  If not, see <https://www.gnu.org/licenses/>.

	---
	This file contains all of the code that binds a given string/flags/etc. to a
	command implementation function.

	Guidelines when adding a command:

		* Try to reuse the same short/long flags for the same paramenter,
		  e.g. "timeout" flags should always be -t and --timeout when possible.
		  Try to avoid creating flags that conflict with others even if you're
		  not using the flag, e.g. avoid using -t even if your command doesn't
		  have a --timeout.

		* Add a long-form help template to `client/help`

*/

import (
	"fmt"

	consts "github.com/bishopfox/sliver/client/constants"
	"github.com/bishopfox/sliver/client/help"
	"github.com/bishopfox/sliver/client/licenses"
	"github.com/bishopfox/sliver/protobuf/rpcpb"

	"github.com/desertbit/grumble"
)

const (
	defaultMTLSLPort    = 8888
	defaultWGLPort      = 53
	defaultWGNPort      = 8888
	defaultWGKeyExPort  = 1337
	defaultHTTPLPort    = 80
	defaultHTTPSLPort   = 443
	defaultDNSLPort     = 53
	defaultTCPPivotPort = 9898

	defaultReconnect = 60
	defaultMaxErrors = 1000

	defaultTimeout = 60
)

// BindCommands - Bind commands to a App
func BindCommands(app *grumble.App, rpc rpcpb.SliverRPCClient) {

	app.SetPrintHelp(helpCmd) // Responsible for display long-form help templates, etc.

	app.AddCommand(&grumble.Command{
		Name:     consts.UpdateStr,
		Help:     "Check for updates",
		LongHelp: help.GetHelpFor(consts.UpdateStr),
		Flags: func(f *grumble.Flags) {
			f.Bool("P", "prereleases", false, "include pre-released (unstable) versions")
			f.String("p", "proxy", "", "specify a proxy url (e.g. http://localhost:8080)")
			f.String("s", "save", "", "save downloaded files to specific directory (default user home dir)")
			f.Bool("I", "insecure", false, "skip tls certificate validation")

			f.Int("t", "timeout", defaultTimeout, "command timeout in seconds")
		},
		Run: func(ctx *grumble.Context) error {
			fmt.Println()
			updates(ctx, rpc)
			fmt.Println()
			return nil
		},
		HelpGroup: consts.GenericHelpGroup,
	})

	app.AddCommand(&grumble.Command{
		Name:     consts.VersionStr,
		Help:     "Display version information",
		LongHelp: help.GetHelpFor(consts.VersionStr),
		Flags: func(f *grumble.Flags) {
			f.Int("t", "timeout", defaultTimeout, "command timeout in seconds")
		},
		Run: func(ctx *grumble.Context) error {
			fmt.Println()
			verboseVersions(ctx, rpc)
			fmt.Println()
			return nil
		},
		HelpGroup: consts.GenericHelpGroup,
	})

	// [ Jobs ] -----------------------------------------------------------------
	app.AddCommand(&grumble.Command{
		Name:     consts.JobsStr,
		Help:     "Job control",
		LongHelp: help.GetHelpFor(consts.JobsStr),
		Flags: func(f *grumble.Flags) {
			f.Int("k", "kill", -1, "kill a background job")
			f.Bool("K", "kill-all", false, "kill all jobs")

			f.Int("t", "timeout", defaultTimeout, "command timeout in seconds")
		},
		Run: func(ctx *grumble.Context) error {
			fmt.Println()
			jobs(ctx, rpc)
			fmt.Println()
			return nil
		},
		HelpGroup: consts.GenericHelpGroup,
	})

	app.AddCommand(&grumble.Command{
		Name:     consts.MtlsStr,
		Help:     "Start an mTLS listener",
		LongHelp: help.GetHelpFor(consts.MtlsStr),
		Flags: func(f *grumble.Flags) {
			f.String("s", "server", "", "interface to bind server to")
			f.Int("l", "lport", defaultMTLSLPort, "tcp listen port")

			f.Int("t", "timeout", defaultTimeout, "command timeout in seconds")
			f.Bool("p", "persistent", false, "make persistent across restarts")
		},
		Run: func(ctx *grumble.Context) error {
			fmt.Println()
			startMTLSListener(ctx, rpc)
			fmt.Println()
			return nil
		},
		HelpGroup: consts.GenericHelpGroup,
	})

	app.AddCommand(&grumble.Command{
		Name:     consts.WGStr,
		Help:     "Start a Wireguard listener",
		LongHelp: help.GetHelpFor(consts.WGStr),
		Flags: func(f *grumble.Flags) {
			f.Int("l", "lport", defaultWGLPort, "udp listen port")
			f.Int("n", "nport", defaultWGNPort, "virtual tun interface listen port")
			f.Int("x", "key-port", defaultWGKeyExPort, "virtual tun inteface key exchange port")
			f.Int("t", "timeout", defaultTimeout, "command timeout in seconds")
			f.Bool("p", "persistent", false, "make persistent across restarts")
		},
		Run: func(ctx *grumble.Context) error {
			fmt.Println()
			startWGListener(ctx, rpc)
			fmt.Println()
			return nil
		},
		HelpGroup: consts.GenericHelpGroup,
	})

	app.AddCommand(&grumble.Command{
		Name:     consts.DnsStr,
		Help:     "Start a DNS listener",
		LongHelp: help.GetHelpFor(consts.DnsStr),
		Flags: func(f *grumble.Flags) {
			f.String("d", "domains", "", "parent domain(s) to use for DNS c2")
			f.Bool("c", "no-canaries", false, "disable dns canary detection")
			f.Int("l", "lport", defaultDNSLPort, "udp listen port")

			f.Int("t", "timeout", defaultTimeout, "command timeout in seconds")
			f.Bool("p", "persistent", false, "make persistent across restarts")
		},
		Run: func(ctx *grumble.Context) error {
			fmt.Println()
			startDNSListener(ctx, rpc)
			fmt.Println()
			return nil
		},
		HelpGroup: consts.GenericHelpGroup,
	})

	app.AddCommand(&grumble.Command{
		Name:     consts.HttpStr,
		Help:     "Start an HTTP listener",
		LongHelp: help.GetHelpFor(consts.HttpStr),
		Flags: func(f *grumble.Flags) {
			f.String("d", "domain", "", "limit responses to specific domain")
			f.String("w", "website", "", "website name (see websites cmd)")
			f.Int("l", "lport", defaultHTTPLPort, "tcp listen port")

			f.Int("t", "timeout", defaultTimeout, "command timeout in seconds")
			f.Bool("p", "persistent", false, "make persistent across restarts")
		},
		Run: func(ctx *grumble.Context) error {
			fmt.Println()
			startHTTPListener(ctx, rpc)
			fmt.Println()
			return nil
		},
		HelpGroup: consts.GenericHelpGroup,
	})

	app.AddCommand(&grumble.Command{
		Name:     consts.HttpsStr,
		Help:     "Start an HTTPS listener",
		LongHelp: help.GetHelpFor(consts.HttpsStr),
		Flags: func(f *grumble.Flags) {
			f.String("d", "domain", "", "limit responses to specific domain")
			f.String("w", "website", "", "website name (see websites cmd)")
			f.Int("l", "lport", defaultHTTPSLPort, "tcp listen port")

			f.String("c", "cert", "", "PEM encoded certificate file")
			f.String("k", "key", "", "PEM encoded private key file")

			f.Bool("e", "lets-encrypt", false, "attempt to provision a let's encrypt certificate")

			f.Int("t", "timeout", defaultTimeout, "command timeout in seconds")
			f.Bool("p", "persistent", false, "make persistent across restarts")
		},
		Run: func(ctx *grumble.Context) error {
			fmt.Println()
			startHTTPSListener(ctx, rpc)
			fmt.Println()
			return nil
		},
		HelpGroup: consts.GenericHelpGroup,
	})

	app.AddCommand(&grumble.Command{
		Name:     consts.PlayersStr,
		Help:     "List operators",
		LongHelp: help.GetHelpFor(consts.PlayersStr),
		Flags: func(f *grumble.Flags) {
			f.Int("t", "timeout", defaultTimeout, "command timeout in seconds")
		},
		Run: func(ctx *grumble.Context) error {
			fmt.Println()
			operatorsCmd(ctx, rpc)
			fmt.Println()
			return nil
		},
		HelpGroup: consts.MultiplayerHelpGroup,
	})

	// [ Commands ] --------------------------------------------------------------

	app.AddCommand(&grumble.Command{
		Name:     consts.SessionsStr,
		Help:     "Session management",
		LongHelp: help.GetHelpFor(consts.SessionsStr),
		Flags: func(f *grumble.Flags) {
			f.String("i", "interact", "", "interact with a sliver")
			f.String("k", "kill", "", "Kill the designated session")
			f.Bool("K", "kill-all", false, "Kill all the sessions")
			f.Bool("C", "clean", false, "Clean out any sessions marked as [DEAD]")

			f.Int("t", "timeout", defaultTimeout, "command timeout in seconds")
		},
		Run: func(ctx *grumble.Context) error {
			fmt.Println()
			sessions(ctx, rpc)
			fmt.Println()
			return nil
		},
		HelpGroup: consts.GenericHelpGroup,
	})

	app.AddCommand(&grumble.Command{
		Name:     consts.BackgroundStr,
		Help:     "Background an active session",
		LongHelp: help.GetHelpFor(consts.BackgroundStr),
		Flags: func(f *grumble.Flags) {
			f.Int("t", "timeout", defaultTimeout, "command timeout in seconds")
		},
		Run: func(ctx *grumble.Context) error {
			fmt.Println()
			background(ctx, rpc)
			fmt.Println()
			return nil
		},
		HelpGroup: consts.GenericHelpGroup,
	})

	app.AddCommand(&grumble.Command{
		Name:      consts.KillStr,
		Help:      "Kill a session",
		LongHelp:  help.GetHelpFor(consts.KillStr),
		AllowArgs: true,
		Run: func(ctx *grumble.Context) error {
			fmt.Println()
			kill(ctx, rpc)
			fmt.Println()
			return nil
		},
		Flags: func(f *grumble.Flags) {
			f.Bool("f", "force", false, "Force kill,  does not clean up")

			f.Int("t", "timeout", defaultTimeout, "command timeout in seconds")
		},
		HelpGroup: consts.SliverHelpGroup,
	})

	app.AddCommand(&grumble.Command{
		Name:     consts.InfoStr,
		Help:     "Get info about session",
		LongHelp: help.GetHelpFor(consts.InfoStr),
		Flags: func(f *grumble.Flags) {
			f.Int("t", "timeout", defaultTimeout, "command timeout in seconds")
		},
		AllowArgs: true,
		Run: func(ctx *grumble.Context) error {
			fmt.Println()
			info(ctx, rpc)
			fmt.Println()
			return nil
		},
		HelpGroup: consts.SliverHelpGroup,
	})

	app.AddCommand(&grumble.Command{
		Name:     consts.UseStr,
		Help:     "Switch the active session",
		LongHelp: help.GetHelpFor(consts.UseStr),
		Flags: func(f *grumble.Flags) {
			f.Int("t", "timeout", defaultTimeout, "command timeout in seconds")
		},
		AllowArgs: true,
		Run: func(ctx *grumble.Context) error {
			fmt.Println()
			use(ctx, rpc)
			fmt.Println()
			return nil
		},
		HelpGroup: consts.GenericHelpGroup,
	})

	app.AddCommand(&grumble.Command{
		Name:     consts.ShellStr,
		Help:     "Start an interactive shell",
		LongHelp: help.GetHelpFor(consts.ShellStr),
		Flags: func(f *grumble.Flags) {
			f.Bool("y", "no-pty", false, "disable use of pty on macos/linux")
			f.String("s", "shell-path", "", "path to shell interpreter")

			f.Int("t", "timeout", defaultTimeout, "command timeout in seconds")
		},
		Run: func(ctx *grumble.Context) error {
			fmt.Println()
			shell(ctx, rpc)
			fmt.Println()
			return nil
		},
		HelpGroup: consts.SliverHelpGroup,
	})

	app.AddCommand(&grumble.Command{
		Name:     consts.ExecuteStr,
		Help:     "Execute a program on the remote system",
		LongHelp: help.GetHelpFor(consts.ExecuteStr),
		Flags: func(f *grumble.Flags) {
			f.Bool("T", "token", false, "execute command with current token (windows only)")
			f.Bool("s", "silent", false, "don't print the command output")

			f.Int("t", "timeout", defaultTimeout, "command timeout in seconds")
		},
		Run: func(ctx *grumble.Context) error {
			fmt.Println()
			execute(ctx, rpc)
			fmt.Println()
			return nil
		},
		AllowArgs: true,
		HelpGroup: consts.SliverHelpGroup,
	})

	generateCmd := &grumble.Command{
		Name:     consts.GenerateStr,
		Help:     "Generate a sliver binary",
		LongHelp: help.GetHelpFor(consts.GenerateStr),
		Flags: func(f *grumble.Flags) {
			f.String("o", "os", "windows", "operating system")
			f.String("a", "arch", "amd64", "cpu architecture")
			f.String("N", "name", "", "agent name")
			f.Bool("d", "debug", false, "enable debug features")
			f.Bool("e", "evasion", false, "enable evasion features")
			f.Bool("b", "skip-symbols", false, "skip symbol obfuscation")

			f.String("c", "canary", "", "canary domain(s)")

			f.String("m", "mtls", "", "mtls connection strings")
			f.String("g", "wg", "", "wg connection strings")
			f.String("t", "http", "", "http(s) connection strings")
			f.String("n", "dns", "", "dns connection strings")
			f.String("p", "named-pipe", "", "named-pipe connection strings")
			f.String("i", "tcp-pivot", "", "tcp-pivot connection strings")

			f.Int("X", "key-exchange", defaultWGKeyExPort, "wg key-exchange port")
			f.Int("T", "tcp-comms", defaultWGNPort, "wg c2 comms port")

			f.Int("j", "reconnect", defaultReconnect, "attempt to reconnect every n second(s)")
			f.Int("k", "max-errors", defaultMaxErrors, "max number of connection errors")

			f.String("w", "limit-datetime", "", "limit execution to before datetime")
			f.Bool("x", "limit-domainjoined", false, "limit execution to domain joined machines")
			f.String("y", "limit-username", "", "limit execution to specified username")
			f.String("z", "limit-hostname", "", "limit execution to specified hostname")
			f.String("f", "limit-fileexists", "", "limit execution to hosts with this file in the filesystem")

			f.String("r", "format", "exe", "Specifies the output formats, valid values are: 'exe', 'shared' (for dynamic libraries), 'service' (see `psexec` for more info) and 'shellcode' (windows only)")

			f.String("s", "save", "", "directory/file to the binary to")

			f.Int("t", "timeout", defaultTimeout, "command timeout in seconds")
		},
		Run: func(ctx *grumble.Context) error {
			fmt.Println()
			generate(ctx, rpc)
			fmt.Println()
			return nil
		},
		HelpGroup: consts.GenericHelpGroup,
	}
	generateCmd.AddCommand(&grumble.Command{
		Name:     consts.StagerStr,
		Help:     "Generate a sliver stager using MSF",
		LongHelp: help.GetHelpFor(consts.StagerStr),
		Flags: func(f *grumble.Flags) {
			f.String("o", "os", "windows", "operating system")
			f.String("a", "arch", "amd64", "cpu architecture")
			f.String("l", "lhost", "", "Listening host")
			f.Int("p", "lport", 8443, "Listening port")
			f.String("r", "protocol", "tcp", "Staging protocol (tcp/http/https)")
			f.String("f", "format", "raw", "Output format (msfvenom formats, see `help generate stager` for the list)")
			f.String("b", "badchars", "", "bytes to exclude from stage shellcode")
			f.String("s", "save", "", "directory to save the generated stager to")
			f.Int("t", "timeout", defaultTimeout, "command timeout in seconds")
		},
		Run: func(ctx *grumble.Context) error {
			fmt.Println()
			generateStager(ctx, rpc)
			fmt.Println()
			return nil
		},
		HelpGroup: consts.GenericHelpGroup,
	})
	app.AddCommand(generateCmd)

	app.AddCommand(&grumble.Command{
		Name:     consts.StageListenerStr,
		Help:     "Start a stager listener",
		LongHelp: help.GetHelpFor(consts.StageListenerStr),
		Flags: func(f *grumble.Flags) {
			f.String("p", "profile", "", "Implant profile to link with the listener")
			f.String("u", "url", "", "URL to which the stager will call back to")
			f.String("c", "cert", "", "path to PEM encoded certificate file (HTTPS only)")
			f.String("k", "key", "", "path to PEM encoded private key file (HTTPS only)")
			f.Bool("e", "lets-encrypt", false, "attempt to provision a let's encrypt certificate (HTTPS only)")
		},
		Run: func(ctx *grumble.Context) error {
			fmt.Println()
			stageListener(ctx, rpc)
			fmt.Println()
			return nil
		},
		HelpGroup: consts.GenericHelpGroup,
	})

	app.AddCommand(&grumble.Command{
		Name:     consts.NewProfileStr,
		Help:     "Save a new implant profile",
		LongHelp: help.GetHelpFor(consts.NewProfileStr),
		Flags: func(f *grumble.Flags) {
			f.String("o", "os", "windows", "operating system")
			f.String("a", "arch", "amd64", "cpu architecture")
			f.Bool("d", "debug", false, "enable debug features")
			f.Bool("e", "evasion", false, "enable evasion features")
			f.Bool("s", "skip-symbols", false, "skip symbol obfuscation")

			f.String("m", "mtls", "", "mtls domain(s)")
			f.String("g", "wg", "", "wg domain(s)")
			f.String("t", "http", "", "http[s] domain(s)")
			f.String("n", "dns", "", "dns domain(s)")
			f.String("e", "named-pipe", "", "named-pipe connection strings")
			f.String("i", "tcp-pivot", "", "tcp-pivot connection strings")

			f.Int("X", "key-exchange", defaultWGKeyExPort, "wg key-exchange port")
			f.Int("T", "tcp-comms", defaultWGNPort, "wg c2 comms port")

			f.String("c", "canary", "", "canary domain(s)")

			f.Int("j", "reconnect", defaultReconnect, "attempt to reconnect every n second(s)")
			f.Int("k", "max-errors", defaultMaxErrors, "max number of connection errors")

			f.String("w", "limit-datetime", "", "limit execution to before datetime")
			f.Bool("x", "limit-domainjoined", false, "limit execution to domain joined machines")
			f.String("y", "limit-username", "", "limit execution to specified username")
			f.String("z", "limit-hostname", "", "limit execution to specified hostname")
			f.String("f", "limit-fileexists", "", "limit execution to hosts with this file in the filesystem")

			f.String("r", "format", "exe", "Specifies the output formats, valid values are: 'exe', 'shared' (for dynamic libraries), 'service' (see `psexec` for more info) and 'shellcode' (windows only)")

			f.String("p", "profile-name", "", "profile name")

			f.Int("t", "timeout", defaultTimeout, "command timeout in seconds")
		},
		Run: func(ctx *grumble.Context) error {
			fmt.Println()
			newProfile(ctx, rpc)
			fmt.Println()
			return nil
		},
		HelpGroup: consts.GenericHelpGroup,
	})

	app.AddCommand(&grumble.Command{
		Name:      consts.RegenerateStr,
		Help:      "Regenerate an implant",
		LongHelp:  help.GetHelpFor(consts.RegenerateStr),
		AllowArgs: true,
		Flags: func(f *grumble.Flags) {
			f.String("s", "save", "", "directory/file to the binary to")

			f.Int("t", "timeout", defaultTimeout, "command timeout in seconds")
		},
		Run: func(ctx *grumble.Context) error {
			fmt.Println()
			regenerate(ctx, rpc)
			fmt.Println()
			return nil
		},
		HelpGroup: consts.GenericHelpGroup,
	})

	profilesCmd := &grumble.Command{
		Name:     consts.ProfilesStr,
		Help:     "List existing profiles",
		LongHelp: help.GetHelpFor(consts.ProfilesStr),
		Flags: func(f *grumble.Flags) {
			f.Int("t", "timeout", defaultTimeout, "command timeout in seconds")
		},
		Run: func(ctx *grumble.Context) error {
			fmt.Println()
			profiles(ctx, rpc)
			fmt.Println()
			return nil
		},
		HelpGroup: consts.GenericHelpGroup,
	}
	profilesCmd.AddCommand(&grumble.Command{
		Name:     consts.RmStr,
		Help:     "Remove a profile",
		LongHelp: help.GetHelpFor(fmt.Sprintf("%s.%s", consts.ProfilesStr, consts.RmStr)),
		Flags: func(f *grumble.Flags) {
			f.Int("t", "timeout", defaultTimeout, "command timeout in seconds")
		},
		AllowArgs: true,
		Run: func(ctx *grumble.Context) error {
			fmt.Println()
			rmProfile(ctx, rpc)
			fmt.Println()
			return nil
		},
		HelpGroup: consts.GenericHelpGroup,
	})
	app.AddCommand(profilesCmd)

	app.AddCommand(&grumble.Command{
		Name:     consts.ProfileGenerateStr,
		Help:     "Generate implant from a profile",
		LongHelp: help.GetHelpFor(consts.ProfileGenerateStr),
		Flags: func(f *grumble.Flags) {
			f.String("p", "name", "", "profile name")
			f.String("s", "save", "", "directory/file to the binary to")

			f.Int("t", "timeout", defaultTimeout, "command timeout in seconds")
		},
		AllowArgs: true,
		Run: func(ctx *grumble.Context) error {
			fmt.Println()
			profileGenerate(ctx, rpc)
			fmt.Println()
			return nil
		},
		HelpGroup: consts.GenericHelpGroup,
	})

	implantBuildsCmd := &grumble.Command{
		Name:     consts.ImplantBuildsStr,
		Help:     "List implant builds",
		LongHelp: help.GetHelpFor(consts.ImplantBuildsStr),
		Flags: func(f *grumble.Flags) {
			f.Int("t", "timeout", defaultTimeout, "command timeout in seconds")
		},
		Run: func(ctx *grumble.Context) error {
			fmt.Println()
			listImplantBuilds(ctx, rpc)
			fmt.Println()
			return nil
		},
		HelpGroup: consts.GenericHelpGroup,
	}
	implantBuildsCmd.AddCommand(&grumble.Command{
		Name:     consts.RmStr,
		Help:     "Remove implant build",
		LongHelp: help.GetHelpFor(fmt.Sprintf("%s.%s", consts.ImplantBuildsStr, consts.RmStr)),
		Flags: func(f *grumble.Flags) {
			f.Int("t", "timeout", defaultTimeout, "command timeout in seconds")
		},
		AllowArgs: true,
		Run: func(ctx *grumble.Context) error {
			fmt.Println()
			rmImplantBuild(ctx, rpc)
			fmt.Println()
			return nil
		},
		HelpGroup: consts.GenericHelpGroup,
	})
	app.AddCommand(implantBuildsCmd)

	app.AddCommand(&grumble.Command{
		Name:     consts.ListCanariesStr,
		Help:     "List previously generated canaries",
		LongHelp: help.GetHelpFor(consts.ListCanariesStr),
		Flags: func(f *grumble.Flags) {
			f.Bool("b", "burned", false, "show only triggered/burned canaries")

			f.Int("t", "timeout", defaultTimeout, "command timeout in seconds")
		},
		AllowArgs: true,
		Run: func(ctx *grumble.Context) error {
			fmt.Println()
			canaries(ctx, rpc)
			fmt.Println()
			return nil
		},
		HelpGroup: consts.GenericHelpGroup,
	})

	app.AddCommand(&grumble.Command{
		Name:     consts.MsfStr,
		Help:     "Execute an MSF payload in the current process",
		LongHelp: help.GetHelpFor(consts.MsfStr),
		Flags: func(f *grumble.Flags) {
			f.String("m", "payload", "meterpreter_reverse_https", "msf payload")
			f.String("o", "lhost", "", "listen host")
			f.Int("l", "lport", 4444, "listen port")
			f.String("e", "encoder", "", "msf encoder")
			f.Int("i", "iterations", 1, "iterations of the encoder")

			f.Int("t", "timeout", defaultTimeout, "command timeout in seconds")
		},
		Run: func(ctx *grumble.Context) error {
			fmt.Println()
			msf(ctx, rpc)
			fmt.Println()
			return nil
		},
		HelpGroup: consts.SliverHelpGroup,
	})

	app.AddCommand(&grumble.Command{
		Name:     consts.MsfInjectStr,
		Help:     "Inject an MSF payload into a process",
		LongHelp: help.GetHelpFor(consts.MsfInjectStr),
		Flags: func(f *grumble.Flags) {
			f.Int("p", "pid", -1, "pid to inject into")
			f.String("m", "payload", "meterpreter_reverse_https", "msf payload")
			f.String("o", "lhost", "", "listen host")
			f.Int("l", "lport", 4444, "listen port")
			f.String("e", "encoder", "", "msf encoder")
			f.Int("i", "iterations", 1, "iterations of the encoder")

			f.Int("t", "timeout", defaultTimeout, "command timeout in seconds")
		},
		Run: func(ctx *grumble.Context) error {
			fmt.Println()
			msfInject(ctx, rpc)
			fmt.Println()
			return nil
		},
		HelpGroup: consts.SliverHelpGroup,
	})

	app.AddCommand(&grumble.Command{
		Name:     consts.PsStr,
		Help:     "List remote processes",
		LongHelp: help.GetHelpFor(consts.PsStr),
		Flags: func(f *grumble.Flags) {
			f.Int("p", "pid", -1, "filter based on pid")
			f.String("e", "exe", "", "filter based on executable name")
			f.String("o", "owner", "", "filter based on owner")

			f.Int("t", "timeout", defaultTimeout, "command timeout in seconds")
		},
		Run: func(ctx *grumble.Context) error {
			fmt.Println()
			ps(ctx, rpc)
			fmt.Println()
			return nil
		},
		HelpGroup: consts.SliverHelpGroup,
	})

	app.AddCommand(&grumble.Command{
		Name:     consts.PingStr,
		Help:     "Send round trip message to implant (does not use ICMP)",
		LongHelp: help.GetHelpFor(consts.PingStr),
		Flags: func(f *grumble.Flags) {
			f.Int("t", "timeout", defaultTimeout, "command timeout in seconds")
		},
		AllowArgs: true,
		Run: func(ctx *grumble.Context) error {
			fmt.Println()
			ping(ctx, rpc)
			fmt.Println()
			return nil
		},
		HelpGroup: consts.SliverHelpGroup,
	})

	app.AddCommand(&grumble.Command{
		Name:     consts.GetPIDStr,
		Help:     "Get session pid",
		LongHelp: help.GetHelpFor(consts.GetPIDStr),
		Flags: func(f *grumble.Flags) {
			f.Int("t", "timeout", defaultTimeout, "command timeout in seconds")
		},
		Run: func(ctx *grumble.Context) error {
			fmt.Println()
			getPID(ctx, rpc)
			fmt.Println()
			return nil
		},
		HelpGroup: consts.SliverHelpGroup,
	})

	app.AddCommand(&grumble.Command{
		Name:     consts.GetUIDStr,
		Help:     "Get session process UID",
		LongHelp: help.GetHelpFor(consts.GetUIDStr),
		Flags: func(f *grumble.Flags) {
			f.Int("t", "timeout", defaultTimeout, "command timeout in seconds")
		},
		Run: func(ctx *grumble.Context) error {
			fmt.Println()
			getUID(ctx, rpc)
			fmt.Println()
			return nil
		},
		HelpGroup: consts.SliverHelpGroup,
	})

	app.AddCommand(&grumble.Command{
		Name:     consts.GetGIDStr,
		Help:     "Get session process GID",
		LongHelp: help.GetHelpFor(consts.GetGIDStr),
		Flags: func(f *grumble.Flags) {
			f.Int("t", "timeout", defaultTimeout, "command timeout in seconds")
		},
		Run: func(ctx *grumble.Context) error {
			fmt.Println()
			getGID(ctx, rpc)
			fmt.Println()
			return nil
		},
		HelpGroup: consts.SliverHelpGroup,
	})

	app.AddCommand(&grumble.Command{
		Name:     consts.WhoamiStr,
		Help:     "Get session user execution context",
		LongHelp: help.GetHelpFor(consts.WhoamiStr),
		Flags: func(f *grumble.Flags) {
			f.Int("t", "timeout", defaultTimeout, "command timeout in seconds")
		},
		Run: func(ctx *grumble.Context) error {
			fmt.Println()
			whoami(ctx, rpc)
			fmt.Println()
			return nil
		},
		HelpGroup: consts.SliverHelpGroup,
	})

	app.AddCommand(&grumble.Command{
		Name:     consts.LsStr,
		Help:     "List current directory",
		LongHelp: help.GetHelpFor(consts.LsStr),
		Flags: func(f *grumble.Flags) {
			f.Int("t", "timeout", defaultTimeout, "command timeout in seconds")
		},
		AllowArgs: true,
		Run: func(ctx *grumble.Context) error {
			fmt.Println()
			ls(ctx, rpc)
			fmt.Println()
			return nil
		},
		HelpGroup: consts.SliverHelpGroup,
	})

	app.AddCommand(&grumble.Command{
		Name:     consts.RmStr,
		Help:     "Remove a file or directory",
		LongHelp: help.GetHelpFor(consts.RmStr),
		Flags: func(f *grumble.Flags) {
			f.Bool("r", "recursive", false, "recursively remove files")
			f.Bool("f", "force", false, "ignore safety and forcefully remove files")

			f.Int("t", "timeout", defaultTimeout, "command timeout in seconds")
		},
		AllowArgs: true,
		Run: func(ctx *grumble.Context) error {
			fmt.Println()
			rm(ctx, rpc)
			fmt.Println()
			return nil
		},
		HelpGroup: consts.SliverHelpGroup,
	})

	app.AddCommand(&grumble.Command{
		Name:     consts.MkdirStr,
		Help:     "Make a directory",
		LongHelp: help.GetHelpFor(consts.MkdirStr),
		Flags: func(f *grumble.Flags) {
			f.Int("t", "timeout", defaultTimeout, "command timeout in seconds")
		},
		AllowArgs: true,
		Run: func(ctx *grumble.Context) error {
			fmt.Println()
			mkdir(ctx, rpc)
			fmt.Println()
			return nil
		},
		HelpGroup: consts.SliverHelpGroup,
	})

	app.AddCommand(&grumble.Command{
		Name:     consts.CdStr,
		Help:     "Change directory",
		LongHelp: help.GetHelpFor(consts.CdStr),
		Flags: func(f *grumble.Flags) {
			f.Int("t", "timeout", defaultTimeout, "command timeout in seconds")
		},
		AllowArgs: true,
		Run: func(ctx *grumble.Context) error {
			fmt.Println()
			cd(ctx, rpc)
			fmt.Println()
			return nil
		},
		HelpGroup: consts.SliverHelpGroup,
	})

	app.AddCommand(&grumble.Command{
		Name:     consts.PwdStr,
		Help:     "Print working directory",
		LongHelp: help.GetHelpFor(consts.PwdStr),
		Flags: func(f *grumble.Flags) {
			f.Int("t", "timeout", defaultTimeout, "command timeout in seconds")
		},
		Run: func(ctx *grumble.Context) error {
			fmt.Println()
			pwd(ctx, rpc)
			fmt.Println()
			return nil
		},
		HelpGroup: consts.SliverHelpGroup,
	})

	app.AddCommand(&grumble.Command{
		Name:      consts.CatStr,
		Help:      "Dump file to stdout",
		LongHelp:  help.GetHelpFor(consts.CatStr),
		AllowArgs: true,
		Flags: func(f *grumble.Flags) {
			f.Int("t", "timeout", defaultTimeout, "command timeout in seconds")
			f.Bool("c", "colorize-output", false, "colorize output")
		},
		Run: func(ctx *grumble.Context) error {
			fmt.Println()
			cat(ctx, rpc)
			fmt.Println()
			return nil
		},
		HelpGroup: consts.SliverHelpGroup,
	})

	app.AddCommand(&grumble.Command{
		Name:     consts.DownloadStr,
		Help:     "Download a file",
		LongHelp: help.GetHelpFor(consts.DownloadStr),
		Flags: func(f *grumble.Flags) {
			f.Int("t", "timeout", defaultTimeout, "command timeout in seconds")
		},
		AllowArgs: true,
		Run: func(ctx *grumble.Context) error {
			fmt.Println()
			download(ctx, rpc)
			fmt.Println()
			return nil
		},
		HelpGroup: consts.SliverHelpGroup,
	})

	app.AddCommand(&grumble.Command{
		Name:     consts.UploadStr,
		Help:     "Upload a file",
		LongHelp: help.GetHelpFor(consts.UploadStr),
		Flags: func(f *grumble.Flags) {
			f.Int("t", "timeout", defaultTimeout, "command timeout in seconds")
		},
		AllowArgs: true,
		Run: func(ctx *grumble.Context) error {
			fmt.Println()
			upload(ctx, rpc)
			fmt.Println()
			return nil
		},
		HelpGroup: consts.SliverHelpGroup,
	})

	app.AddCommand(&grumble.Command{
		Name:     consts.IfconfigStr,
		Help:     "View network interface configurations",
		LongHelp: help.GetHelpFor(consts.IfconfigStr),
		Flags: func(f *grumble.Flags) {
			f.Int("t", "timeout", defaultTimeout, "command timeout in seconds")
		},
		Run: func(ctx *grumble.Context) error {
			fmt.Println()
			ifconfig(ctx, rpc)
			fmt.Println()
			return nil
		},
		HelpGroup: consts.SliverHelpGroup,
	})

	app.AddCommand(&grumble.Command{
		Name:     consts.NetstatStr,
		Help:     "Print network connection information",
		LongHelp: help.GetHelpFor(consts.NetstatStr),
		Run: func(ctx *grumble.Context) error {
			fmt.Println()
			netstat(ctx, rpc)
			fmt.Println()
			return nil
		},
		Flags: func(f *grumble.Flags) {
			f.Bool("t", "tcp", true, "display information about TCP sockets")
			f.Bool("u", "udp", false, "display information about UDP sockets")
			f.Bool("4", "ip4", true, "display information about IPv4 sockets")
			f.Bool("6", "ip6", false, "display information about IPv6 sockets")
			f.Bool("l", "listen", false, "display information about listening sockets")
			f.Int("t", "timeout", defaultTimeout, "command timeout in seconds")
		},
		HelpGroup: consts.SliverHelpGroup,
	})

	app.AddCommand(&grumble.Command{
		Name:     consts.ProcdumpStr,
		Help:     "Dump process memory",
		LongHelp: help.GetHelpFor(consts.ProcdumpStr),
		Flags: func(f *grumble.Flags) {
			f.Int("p", "pid", -1, "target pid")
			f.String("n", "name", "", "target process name")
			f.Int("t", "timeout", defaultTimeout, "command timeout in seconds")
		},
		Run: func(ctx *grumble.Context) error {
			fmt.Println()
			procdump(ctx, rpc)
			fmt.Println()
			return nil
		},
		HelpGroup: consts.SliverHelpGroup,
	})

	app.AddCommand(&grumble.Command{
		Name:     consts.RunAsStr,
		Help:     "Run a new process in the context of the designated user (Windows Only)",
		LongHelp: help.GetHelpFor(consts.RunAsStr),
		Flags: func(f *grumble.Flags) {
			f.String("u", "username", "NT AUTHORITY\\SYSTEM", "user to impersonate")
			f.String("p", "process", "", "process to start")
			f.String("a", "args", "", "arguments for the process")
			f.Int("t", "timeout", 30, "command timeout in seconds")
		},
		Run: func(ctx *grumble.Context) error {
			fmt.Println()
			runAs(ctx, rpc)
			fmt.Println()
			return nil
		},
		HelpGroup: consts.SliverWinHelpGroup,
	})

	app.AddCommand(&grumble.Command{
		Name:      consts.ImpersonateStr,
		Help:      "Impersonate a logged in user.",
		LongHelp:  help.GetHelpFor(consts.ImpersonateStr),
		AllowArgs: true,
		Run: func(ctx *grumble.Context) error {
			fmt.Println()
			impersonate(ctx, rpc)
			fmt.Println()
			return nil
		},
		Flags: func(f *grumble.Flags) {
			f.Int("t", "timeout", 30, "command timeout in seconds")
		},
		HelpGroup: consts.SliverWinHelpGroup,
	})

	app.AddCommand(&grumble.Command{
		Name:      consts.RevToSelfStr,
		Help:      "Revert to self: lose stolen Windows token",
		LongHelp:  help.GetHelpFor(consts.RevToSelfStr),
		AllowArgs: false,
		Run: func(ctx *grumble.Context) error {
			fmt.Println()
			revToSelf(ctx, rpc)
			fmt.Println()
			return nil
		},
		Flags: func(f *grumble.Flags) {
			f.Int("t", "timeout", 30, "command timeout in seconds")
		},
		HelpGroup: consts.SliverWinHelpGroup,
	})

	app.AddCommand(&grumble.Command{
		Name:     consts.GetSystemStr,
		Help:     "Spawns a new sliver session as the NT AUTHORITY\\SYSTEM user (Windows Only)",
		LongHelp: help.GetHelpFor(consts.GetSystemStr),
		Flags: func(f *grumble.Flags) {
			f.String("p", "process", "spoolsv.exe", "SYSTEM process to inject into")
			f.Int("t", "timeout", defaultTimeout, "command timeout in seconds")
		},
		Run: func(ctx *grumble.Context) error {
			fmt.Println()
			getsystem(ctx, rpc)
			fmt.Println()
			return nil
		},
		HelpGroup: consts.SliverWinHelpGroup,
	})

	app.AddCommand(&grumble.Command{
		Name:      consts.ExecuteAssemblyStr,
		Help:      "Loads and executes a .NET assembly in a child process (Windows Only)",
		LongHelp:  help.GetHelpFor(consts.ExecuteAssemblyStr),
		AllowArgs: true,
		Run: func(ctx *grumble.Context) error {
			fmt.Println()
			executeAssembly(ctx, rpc)
			fmt.Println()
			return nil
		},
		Flags: func(f *grumble.Flags) {
			f.String("p", "process", "notepad.exe", "hosting process to inject into")
			f.String("m", "method", "", "Optional method (a method is required for a .NET DLL)")
			f.String("c", "class", "", "Optional class name (required for .NET DLL)")
			f.String("d", "app-domain", "", "AppDomain name to create for .NET assembly. Generated randomly if not set.")
			f.String("a", "arch", "x84", "Assembly target architecture: x86, x64, x84 (x86+x64)")
			f.Bool("s", "save", false, "save output to file")
			f.Int("t", "timeout", defaultTimeout, "command timeout in seconds")
		},
		HelpGroup: consts.SliverWinHelpGroup,
	})

	app.AddCommand(&grumble.Command{
		Name:      consts.ExecuteShellcodeStr,
		Help:      "Executes the given shellcode in the sliver process",
		LongHelp:  help.GetHelpFor(consts.ExecuteShellcodeStr),
		AllowArgs: true,
		Run: func(ctx *grumble.Context) error {
			fmt.Println()
			executeShellcode(ctx, rpc)
			fmt.Println()
			return nil
		},
		Flags: func(f *grumble.Flags) {
			f.Bool("r", "rwx-pages", false, "Use RWX permissions for memory pages")
			f.Uint("p", "pid", 0, "Pid of process to inject into (0 means injection into ourselves)")
			f.String("n", "process", `c:\windows\system32\notepad.exe`, "Process to inject into when running in interactive mode")
			f.Bool("i", "interactive", false, "Inject into a new process and interact with it")
			f.Int("t", "timeout", defaultTimeout, "command timeout in seconds")
		},
		HelpGroup: consts.SliverHelpGroup,
	})

	app.AddCommand(&grumble.Command{
		Name:     consts.SideloadStr,
		Help:     "Load and execute a shared object (shared library/DLL) in a remote process",
		LongHelp: help.GetHelpFor(consts.SideloadStr),
		Flags: func(f *grumble.Flags) {
			f.String("a", "args", "", "Arguments for the shared library function")
			f.String("e", "entry-point", "", "Entrypoint for the DLL (Windows only)")
			f.String("p", "process", `c:\windows\system32\notepad.exe`, "Path to process to host the shellcode")
			f.Bool("s", "save", false, "save output to file")
			f.Int("t", "timeout", defaultTimeout, "command timeout in seconds")
			f.Bool("k", "keep-alive", false, "don't terminate host process once the execution completes")
		},
		AllowArgs: true,
		HelpGroup: consts.SliverHelpGroup,
		Run: func(ctx *grumble.Context) error {
			fmt.Println()
			sideload(ctx, rpc)
			fmt.Println()
			return nil
		},
	})

	app.AddCommand(&grumble.Command{
		Name:     consts.SpawnDllStr,
		Help:     "Load and execute a Reflective DLL in a remote process",
		LongHelp: help.GetHelpFor(consts.SpawnDllStr),
		Flags: func(f *grumble.Flags) {
			f.String("p", "process", `c:\windows\system32\notepad.exe`, "Path to process to host the shellcode")
			f.String("e", "export", "ReflectiveLoader", "Entrypoint of the Reflective DLL")
			f.Bool("s", "save", false, "save output to file")
			f.Int("t", "timeout", defaultTimeout, "command timeout in seconds")
			f.Bool("k", "keep-alive", false, "don't terminate host process once the execution completes")
		},
		AllowArgs: true,
		HelpGroup: consts.SliverWinHelpGroup,
		Run: func(ctx *grumble.Context) error {
			fmt.Println()
			spawnDll(ctx, rpc)
			fmt.Println()
			return nil
		},
	})

	app.AddCommand(&grumble.Command{
		Name:      consts.MigrateStr,
		Help:      "Migrate into a remote process",
		LongHelp:  help.GetHelpFor(consts.MigrateStr),
		AllowArgs: true,
		Run: func(ctx *grumble.Context) error {
			fmt.Println()
			migrate(ctx, rpc)
			fmt.Println()
			return nil
		},
		Flags: func(f *grumble.Flags) {
			f.Int("t", "timeout", defaultTimeout, "command timeout in seconds")
		},
		HelpGroup: consts.SliverWinHelpGroup,
	})

	websitesCmd := &grumble.Command{
		Name:     consts.WebsitesStr,
		Help:     "Host static content (used with HTTP C2)",
		LongHelp: help.GetHelpFor(consts.WebsitesStr),
		Flags: func(f *grumble.Flags) {
			f.Int("t", "timeout", defaultTimeout, "command timeout in seconds")
		},
		AllowArgs: true,
		Run: func(ctx *grumble.Context) error {
			fmt.Println()
			websites(ctx, rpc)
			fmt.Println()
			return nil
		},
		HelpGroup: consts.GenericHelpGroup,
	}
	websitesCmd.AddCommand(&grumble.Command{
		Name:     consts.RmStr,
		Help:     "Remove an entire website",
		LongHelp: help.GetHelpFor(fmt.Sprintf("%s.%s", consts.WebsitesStr, consts.RmStr)),
		Flags: func(f *grumble.Flags) {
			f.Int("t", "timeout", defaultTimeout, "command timeout in seconds")
		},
		AllowArgs: true,
		Run: func(ctx *grumble.Context) error {
			fmt.Println()
			removeWebsite(ctx, rpc)
			fmt.Println()
			return nil
		},
		HelpGroup: consts.GenericHelpGroup,
	})
	websitesCmd.AddCommand(&grumble.Command{
		Name:     consts.RmWebContentStr,
		Help:     "Remove content from a website",
		LongHelp: help.GetHelpFor(fmt.Sprintf("%s.%s", consts.WebsitesStr, consts.RmWebContentStr)),
		Flags: func(f *grumble.Flags) {
			f.Bool("r", "recursive", false, "recursively add/rm content")
			f.String("w", "website", "", "website name")
			f.String("p", "web-path", "", "http path to host file at")

			f.Int("t", "timeout", defaultTimeout, "command timeout in seconds")
		},
		Run: func(ctx *grumble.Context) error {
			fmt.Println()
			removeWebsiteContent(ctx, rpc)
			fmt.Println()
			return nil
		},
		HelpGroup: consts.GenericHelpGroup,
	})
	websitesCmd.AddCommand(&grumble.Command{
		Name:     consts.AddWebContentStr,
		Help:     "Add content to a website",
		LongHelp: help.GetHelpFor(fmt.Sprintf("%s.%s", consts.WebsitesStr, consts.RmWebContentStr)),
		Flags: func(f *grumble.Flags) {
			f.String("w", "website", "", "website name")
			f.String("m", "content-type", "", "mime content-type (if blank use file ext.)")
			f.String("p", "web-path", "/", "http path to host file at")
			f.String("c", "content", "", "local file path/dir (must use --recursive for dir)")
			f.Bool("r", "recursive", false, "recursively add/rm content")

			f.Int("t", "timeout", defaultTimeout, "command timeout in seconds")
		},
		Run: func(ctx *grumble.Context) error {
			fmt.Println()
			addWebsiteContent(ctx, rpc)
			fmt.Println()
			return nil
		},
		HelpGroup: consts.GenericHelpGroup,
	})
	websitesCmd.AddCommand(&grumble.Command{
		Name:     consts.WebContentTypeStr,
		Help:     "Update a path's content-type",
		LongHelp: help.GetHelpFor(fmt.Sprintf("%s.%s", consts.WebsitesStr, consts.WebContentTypeStr)),
		Flags: func(f *grumble.Flags) {
			f.String("w", "website", "", "website name")
			f.String("m", "content-type", "", "mime content-type (if blank use file ext.)")
			f.String("p", "web-path", "/", "http path to host file at")

			f.Int("t", "timeout", defaultTimeout, "command timeout in seconds")
		},
		Run: func(ctx *grumble.Context) error {
			fmt.Println()
			updateWebsiteContent(ctx, rpc)
			fmt.Println()
			return nil
		},
		HelpGroup: consts.GenericHelpGroup,
	})
	app.AddCommand(websitesCmd)

	app.AddCommand(&grumble.Command{
		Name:      consts.TerminateStr,
		Help:      "Kill/terminate a process",
		LongHelp:  help.GetHelpFor(consts.TerminateStr),
		AllowArgs: true,
		Run: func(ctx *grumble.Context) error {
			fmt.Println()
			terminate(ctx, rpc)
			fmt.Println()
			return nil
		},
		Flags: func(f *grumble.Flags) {
			f.Bool("f", "force", false, "disregard safety and kill the PID")

			f.Int("t", "timeout", defaultTimeout, "command timeout in seconds")
		},
		HelpGroup: consts.SliverHelpGroup,
	})

	app.AddCommand(&grumble.Command{
		Name:      consts.ScreenshotStr,
		Help:      "Take a screenshot",
		LongHelp:  help.GetHelpFor(consts.ScreenshotStr),
		AllowArgs: false,
		Run: func(ctx *grumble.Context) error {
			fmt.Println()
			screenshot(ctx, rpc)
			fmt.Println()
			return nil
		},
		Flags: func(f *grumble.Flags) {
			f.Int("t", "timeout", defaultTimeout, "command timeout in seconds")
		},
		HelpGroup: consts.SliverHelpGroup,
	})

	app.AddCommand(&grumble.Command{
		Name:      consts.LoadExtensionStr,
		Help:      "Load a sliver extension",
		LongHelp:  help.GetHelpFor(consts.LoadExtensionStr),
		AllowArgs: true,
		Run: func(ctx *grumble.Context) error {
			fmt.Println()
			load(ctx, rpc)
			fmt.Println()
			return nil
		},
		HelpGroup: consts.GenericHelpGroup,
	})

	app.AddCommand(&grumble.Command{
		Name:     consts.NamedPipeStr,
		Help:     "Start a named pipe pivot listener",
		LongHelp: help.GetHelpFor(consts.NamedPipeStr),
		Flags: func(f *grumble.Flags) {
			f.String("n", "name", "", "name of the named pipe")
			f.Int("t", "timeout", defaultTimeout, "command timeout in seconds")
		},
		AllowArgs: true,
		Run: func(ctx *grumble.Context) error {
			fmt.Println()
			namedPipeListener(ctx, rpc)
			fmt.Println()
			return nil
		},
		HelpGroup: consts.SliverHelpGroup,
	})

	app.AddCommand(&grumble.Command{
		Name:     consts.TCPListenerStr,
		Help:     "Start a TCP pivot listener",
		LongHelp: help.GetHelpFor(consts.TCPListenerStr),
		Flags: func(f *grumble.Flags) {
			f.String("s", "server", "0.0.0.0", "interface to bind server to")
			f.Int("l", "lport", defaultTCPPivotPort, "tcp listen port")
			f.Int("t", "timeout", defaultTimeout, "command timeout in seconds")
		},
		AllowArgs: true,
		Run: func(ctx *grumble.Context) error {
			fmt.Println()
			tcpListener(ctx, rpc)
			fmt.Println()
			return nil
		},
		HelpGroup: consts.SliverHelpGroup,
	})

	app.AddCommand(&grumble.Command{
		Name:     consts.PsExecStr,
		Help:     "Start a sliver service on a remote target",
		LongHelp: help.GetHelpFor(consts.PsExecStr),
		Flags: func(f *grumble.Flags) {
			f.Int("t", "timeout", defaultTimeout, "command timeout in seconds")
			f.String("s", "service-name", "Sliver", "name that will be used to register the service")
			f.String("d", "service-description", "Sliver implant", "description of the service")
			f.String("p", "profile", "", "profile to use for service binary")
			f.String("b", "binpath", "c:\\windows\\temp", "directory to which the executable will be uploaded")
		},
		Run: func(ctx *grumble.Context) error {
			fmt.Println()
			psExec(ctx, rpc)
			fmt.Println()
			return nil
		},
		HelpGroup: consts.SliverWinHelpGroup,
		AllowArgs: true,
	})

	app.AddCommand(&grumble.Command{
		Name:     consts.BackdoorStr,
		Help:     "Infect a remote file with a sliver shellcode",
		LongHelp: help.GetHelpFor(consts.BackdoorStr),
		Flags: func(f *grumble.Flags) {
			f.Int("t", "timeout", defaultTimeout, "command timeout in seconds")
			f.String("p", "profile", "", "profile to use for service binary")
		},
		AllowArgs: true,
		HelpGroup: consts.SliverWinHelpGroup,
		Run: func(ctx *grumble.Context) error {
			fmt.Println()
			binject(ctx, rpc)
			fmt.Println()
			return nil
		},
	})

	app.AddCommand(&grumble.Command{
		Name:     consts.MakeTokenStr,
		Help:     "Create a new Logon Session with the specified credentials",
		LongHelp: help.GetHelpFor(consts.MakeTokenStr),
		Flags: func(f *grumble.Flags) {
			f.String("u", "username", "", "username of the user to impersonate")
			f.String("p", "password", "", "password of the user to impersonate")
			f.String("d", "domain", "", "domain of the user to impersonate")
			f.Int("t", "timeout", defaultTimeout, "command timeout in seconds")
		},
		AllowArgs: false,
		HelpGroup: consts.SliverWinHelpGroup,
		Run: func(ctx *grumble.Context) error {
			fmt.Println()
			makeToken(ctx, rpc)
			fmt.Println()
			return nil
		},
	})

	app.AddCommand(&grumble.Command{
		Name:     consts.SetStr,
		Help:     "Set agent option",
		LongHelp: help.GetHelpFor(consts.SetStr),
		Flags: func(f *grumble.Flags) {
			f.String("n", "name", "", "agent name to change to")
		},
		Run: func(ctx *grumble.Context) error {
			fmt.Println()
			setCmd(ctx, rpc)
			fmt.Println()
			return nil
		},
		HelpGroup: consts.SliverHelpGroup,
	})

	app.AddCommand(&grumble.Command{
		Name:      consts.GetEnvStr,
		Help:      "List environment variables",
		LongHelp:  help.GetHelpFor(consts.GetEnvStr),
		AllowArgs: true,
		Flags: func(f *grumble.Flags) {
			f.Int("t", "timeout", defaultTimeout, "command timeout in seconds")
		},
		Run: func(ctx *grumble.Context) error {
			fmt.Println()
			getEnv(ctx, rpc)
			fmt.Println()
			return nil
		},
		HelpGroup: consts.GenericHelpGroup,
	})

	app.AddCommand(&grumble.Command{
		Name:      consts.SetEnvStr,
		Help:      "Set environment variables",
		LongHelp:  help.GetHelpFor(consts.SetEnvStr),
		AllowArgs: true,
		Flags: func(f *grumble.Flags) {
			f.Int("t", "timeout", defaultTimeout, "command timeout in seconds")
		},
		Run: func(ctx *grumble.Context) error {
			fmt.Println()
			setEnv(ctx, rpc)
			fmt.Println()
			return nil
		},
		HelpGroup: consts.GenericHelpGroup,
	})

	app.AddCommand(&grumble.Command{
		Name:     consts.LicensesStr,
		Help:     "Open source licenses",
		LongHelp: help.GetHelpFor(consts.LicensesStr),
		Run: func(ctx *grumble.Context) error {
			fmt.Println()
			fmt.Println(licenses.All)
			fmt.Println()
			return nil
		},
		HelpGroup: consts.GenericHelpGroup,
	})

	registryCmd := &grumble.Command{
		Name:     consts.RegistryStr,
		Help:     "Windows registry operations",
		LongHelp: help.GetHelpFor(consts.RegistryStr),
		Run: func(ctx *grumble.Context) error {
			return nil
		},
		HelpGroup: consts.SliverWinHelpGroup,
	}

	registryCmd.AddCommand(&grumble.Command{
		Name:     consts.RegistryReadStr,
		Help:     "Read values from the Windows registry",
		LongHelp: help.GetHelpFor(consts.RegistryReadStr),
		Run: func(ctx *grumble.Context) error {
			fmt.Println()
			registryReadCmd(ctx, rpc)
			fmt.Println()
			return nil
		},
		AllowArgs: true,
		Flags: func(f *grumble.Flags) {
			f.Int("t", "timeout", defaultTimeout, "command timeout in seconds")
			f.String("H", "hive", "HKCU", "egistry hive")
			f.String("o", "hostname", "", "remote host to read values from")
		},
		HelpGroup: consts.SliverWinHelpGroup,
	})
	registryCmd.AddCommand(&grumble.Command{
		Name:      consts.RegistryWriteStr,
		Help:      "Write values to the Windows registry",
		LongHelp:  help.GetHelpFor(consts.RegistryWriteStr),
		AllowArgs: true,
		Run: func(ctx *grumble.Context) error {
			fmt.Println()
			registryWriteCmd(ctx, rpc)
			fmt.Println()
			return nil
		},
		Flags: func(f *grumble.Flags) {
			f.Int("t", "timeout", defaultTimeout, "command timeout in seconds")
			f.String("H", "hive", "HKCU", "registry hive")
			f.String("o", "hostname", "", "remote host to write values to")
			f.String("T", "type", "string", "type of the value to write (string, dword, qword, binary). If binary, you must provide a path to a file with --path")
			f.String("p", "path", "", "path to the binary file to write")
		},
		HelpGroup: consts.SliverWinHelpGroup,
	})
	registryCmd.AddCommand(&grumble.Command{
		Name:      consts.RegistryCreateKeyStr,
		Help:      "Create a registry key",
		LongHelp:  help.GetHelpFor(consts.RegistryCreateKeyStr),
		AllowArgs: true,
		Run: func(ctx *grumble.Context) error {
			fmt.Println()
			regCreateKeyCmd(ctx, rpc)
			fmt.Println()
			return nil
		},
		Flags: func(f *grumble.Flags) {
			f.Int("t", "timeout", defaultTimeout, "command timeout in seconds")
			f.String("H", "hive", "HKCU", "registry hive")
			f.String("o", "hostname", "", "remote host to write values to")
		},
	})
	app.AddCommand(registryCmd)

<<<<<<< HEAD
	// [ Portfwd ] --------------------------------------------------------------
	portfwdCmd := &grumble.Command{
		Name:     consts.PortfwdStr,
		Help:     "In-band TCP port forwarding",
		LongHelp: help.GetHelpFor(consts.PortfwdStr),
		Flags: func(f *grumble.Flags) {
			f.Int("t", "timeout", defaultTimeout, "command timeout in seconds")
		},
		Run: func(ctx *grumble.Context) error {
			fmt.Println()
			portfwd(ctx, rpc)
			fmt.Println()
			return nil
		},
		HelpGroup: consts.SliverHelpGroup,
	}
	portfwdCmd.AddCommand(&grumble.Command{
		Name:     "add",
		Help:     "Create a new port forwarding tunnel",
		LongHelp: help.GetHelpFor(consts.PortfwdStr),
		Flags: func(f *grumble.Flags) {
			f.Int("t", "timeout", defaultTimeout, "command timeout in seconds")
			f.String("r", "remote", "", "remote target host:port (e.g., 10.0.0.1:445)")
			f.String("b", "bind", "127.0.0.1:8080", "bind port forward to interface")
		},
		Run: func(ctx *grumble.Context) error {
			fmt.Println()
			portfwdAdd(ctx, rpc)
			fmt.Println()
			return nil
		},
		HelpGroup: consts.SliverHelpGroup,
	})
	portfwdCmd.AddCommand(&grumble.Command{
		Name:     "rm",
		Help:     "Remove a port forwarding tunnel",
		LongHelp: help.GetHelpFor(consts.PortfwdStr),
		Flags: func(f *grumble.Flags) {
			f.Int("t", "timeout", defaultTimeout, "command timeout in seconds")
			f.Int("i", "id", 0, "id of portfwd to remove")
		},
		Run: func(ctx *grumble.Context) error {
			fmt.Println()
			portfwdRm(ctx, rpc)
			fmt.Println()
			return nil
		},
		HelpGroup: consts.SliverHelpGroup,
	})
	app.AddCommand(portfwdCmd)
=======
	app.AddCommand(&grumble.Command{
		Name:     consts.PivotsListStr,
		Help:     "List pivots",
		LongHelp: help.GetHelpFor(consts.PivotsListStr),
		Run: func(ctx *grumble.Context) error {
			fmt.Println()
			listPivots(ctx, rpc)
			fmt.Println()
			return nil
		},
		Flags: func(f *grumble.Flags) {
			f.Int("t", "timeout", defaultTimeout, "command timeout in seconds")
			f.String("i", "id", "", "session id")
		},
		HelpGroup: consts.SliverHelpGroup,
	})

>>>>>>> c91bcb6f
}<|MERGE_RESOLUTION|>--- conflicted
+++ resolved
@@ -1523,7 +1523,23 @@
 	})
 	app.AddCommand(registryCmd)
 
-<<<<<<< HEAD
+	app.AddCommand(&grumble.Command{
+		Name:     consts.PivotsListStr,
+		Help:     "List pivots",
+		LongHelp: help.GetHelpFor(consts.PivotsListStr),
+		Run: func(ctx *grumble.Context) error {
+			fmt.Println()
+			listPivots(ctx, rpc)
+			fmt.Println()
+			return nil
+		},
+		Flags: func(f *grumble.Flags) {
+			f.Int("t", "timeout", defaultTimeout, "command timeout in seconds")
+			f.String("i", "id", "", "session id")
+		},
+		HelpGroup: consts.SliverHelpGroup,
+	})
+
 	// [ Portfwd ] --------------------------------------------------------------
 	portfwdCmd := &grumble.Command{
 		Name:     consts.PortfwdStr,
@@ -1574,23 +1590,4 @@
 		HelpGroup: consts.SliverHelpGroup,
 	})
 	app.AddCommand(portfwdCmd)
-=======
-	app.AddCommand(&grumble.Command{
-		Name:     consts.PivotsListStr,
-		Help:     "List pivots",
-		LongHelp: help.GetHelpFor(consts.PivotsListStr),
-		Run: func(ctx *grumble.Context) error {
-			fmt.Println()
-			listPivots(ctx, rpc)
-			fmt.Println()
-			return nil
-		},
-		Flags: func(f *grumble.Flags) {
-			f.Int("t", "timeout", defaultTimeout, "command timeout in seconds")
-			f.String("i", "id", "", "session id")
-		},
-		HelpGroup: consts.SliverHelpGroup,
-	})
-
->>>>>>> c91bcb6f
 }