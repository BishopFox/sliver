--- conflicted
+++ resolved
@@ -16,11 +16,7 @@
 
 # STAGE: base
 ## Compiles Sliver for use
-<<<<<<< HEAD
-FROM golang:1.21.4 as base
-=======
-FROM --platform=linux/amd64 golang:1.22.1 as base
->>>>>>> 715c37ad
+FROM golang:1.22.1 as base
 
 ### Base packages
 RUN apt-get update --fix-missing && apt-get -y install \
