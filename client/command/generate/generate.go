--- conflicted
+++ resolved
@@ -348,6 +348,7 @@
 	}
 
 	netGo, _ := cmd.Flags().GetBool("netgo")
+	c2Profile, _ := cmd.Flags().GetString("c2profile")
 
 	// TODO: Use generics or something to check in a slice
 	connectionStrategy, _ := cmd.Flags().GetString("strategy")
@@ -398,12 +399,8 @@
 		TrafficEncodersEnabled: trafficEncodersEnabled,
 		Assets:                 trafficEncoderAssets,
 
-<<<<<<< HEAD
 		DebugFile:        debugFile,
-		HTTPC2ConfigName: ctx.Flags.String("c2profile"),
-=======
-		DebugFile: debugFile,
->>>>>>> a9f885a9
+		HTTPC2ConfigName: c2Profile,
 	}
 
 	return config
