--- conflicted
+++ resolved
@@ -44,17 +44,11 @@
 // GzipBuf - Gzip a buffer
 func GzipBuf(data []byte) []byte {
 	var buf bytes.Buffer
-<<<<<<< HEAD
-	zip := gzip.NewWriter(&buf)
-	zip.Write(data)
-	zip.Close()
-=======
 	gzipWriter := gzipWriterPools.Get().(*gzip.Writer)
 	gzipWriter.Reset(&buf)
 	gzipWriter.Write(data)
 	gzipWriter.Close()
 	gzipWriterPools.Put(gzipWriter)
->>>>>>> fix/gzip
 	return buf.Bytes()
 }
 
