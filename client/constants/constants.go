--- conflicted
+++ resolved
@@ -207,12 +207,8 @@
 	RegistryListSubStr    = "list-subkeys"
 	RegistryListValuesStr = "list-values"
 	RegistryCreateKeyStr  = "create"
-<<<<<<< HEAD
 	RegistryDeleteKeyStr  = "delete"
-	PivotsListStr         = "pivots-list"
-=======
 	PivotsStr             = "pivots"
->>>>>>> 5083ca33
 	WgConfigStr           = "wg-config"
 	WgSocksStr            = "wg-socks"
 	WgPortFwdStr          = "wg-portfwd"
