package transport

/*
   Sliver Implant Framework
   Copyright (C) 2019  Bishop Fox

   This program is free software: you can redistribute it and/or modify
   it under the terms of the GNU General Public License as published by
   the Free Software Foundation, either version 3 of the License, or
   (at your option) any later version.

   This program is distributed in the hope that it will be useful,
   but WITHOUT ANY WARRANTY; without even the implied warranty of
   MERCHANTABILITY or FITNESS FOR A PARTICULAR PURPOSE.  See the
   GNU General Public License for more details.

   You should have received a copy of the GNU General Public License
   along with this program.  If not, see <https://www.gnu.org/licenses/>.
*/

import (
	"net"
	"sync"

	"google.golang.org/grpc"
	"google.golang.org/grpc/test/bufconn"

	"github.com/reeflective/team/server"
)

// teamserver is a vanilla TCP+MTLS gRPC server offering all Sliver services through it.
// This listener backend embeds a team/server.Server core driver and uses it for fetching
// server-side TLS configurations, use its loggers and access its database/users/list.
type teamserver struct {
	*server.Server

	options []grpc.ServerOption
	conn    *bufconn.Listener
	mutex   *sync.RWMutex
}

// newTeamserverTLS returns a vanilla tcp+mtls gRPC teamserver listener backend.
// Developers: note that the teamserver type is already set with logging/
// auth/middleware/buffering gRPC options. You can still override them.
func newTeamserverTLS(opts ...grpc.ServerOption) *teamserver {
	listener := &teamserver{
		mutex:   &sync.RWMutex{},
		options: bufferingOptions(),
	}

	listener.options = append(listener.options, opts...)

	return listener
}

// Name immplements team/server.Handler.Name().
// It indicates the transport/rpc stack.
func (h *teamserver) Name() string {
	return "gRPC/mTLS"
}

<<<<<<< HEAD
// Init implements team/server.Handler.Init().
// It is used to initialize the listener with the correct TLS credentials
// middleware (or absence of if about to serve an in-memory connection).
func (h *teamserver) Init(team *server.Server) (err error) {
	h.Server = team

	// Logging
	logOptions, err := logMiddlewareOptions(h.Server)
=======
// getOperatorServerTLSConfig - Generate the TLS configuration, we do now allow the end user
// to specify any TLS parameters, we choose sensible defaults instead
func getOperatorServerTLSConfig(host string) *tls.Config {
	caCertPtr, _, err := certs.GetCertificateAuthority(certs.OperatorCA)
>>>>>>> 06116675
	if err != nil {
		return err
	}

	h.options = append(h.options, logOptions...)

	// Authentication/audit
	authOptions, err := h.initAuthMiddleware()
	if err != nil {
		return err
	}

	h.options = append(h.options, authOptions...)

	return nil
}

// Listen implements team/server.Handler.Listen().
// this teamserver uses a tcp+TLS (mutual) listener to serve remote clients.
func (h *teamserver) Listen(addr string) (ln net.Listener, err error) {
	// In-memory connection are not authenticated.
	if h.conn == nil {
		ln, err = net.Listen("tcp", addr)
		if err != nil {
			return nil, err
		}

		// Encryption.
		tlsOptions, err := tlsAuthMiddlewareOptions(h.Server)
		if err != nil {
			return nil, err
		}

		h.options = append(h.options, tlsOptions...)
	} else {
		h.mutex.Lock()
		ln = h.conn
		h.conn = nil
		h.mutex.Unlock()
	}

	h.serve(ln)

	return ln, nil
}

// Close implements team/server.Handler.Close().
// Original sliver never closes the gRPC HTTP server itself
// with server.Shutdown(), so here we don't close anything.
// Note that the listener itself is controled/closed by
// our core teamserver driver.
func (h *teamserver) Close() error {
	return nil
}<|MERGE_RESOLUTION|>--- conflicted
+++ resolved
@@ -59,7 +59,6 @@
 	return "gRPC/mTLS"
 }
 
-<<<<<<< HEAD
 // Init implements team/server.Handler.Init().
 // It is used to initialize the listener with the correct TLS credentials
 // middleware (or absence of if about to serve an in-memory connection).
@@ -68,12 +67,6 @@
 
 	// Logging
 	logOptions, err := logMiddlewareOptions(h.Server)
-=======
-// getOperatorServerTLSConfig - Generate the TLS configuration, we do now allow the end user
-// to specify any TLS parameters, we choose sensible defaults instead
-func getOperatorServerTLSConfig(host string) *tls.Config {
-	caCertPtr, _, err := certs.GetCertificateAuthority(certs.OperatorCA)
->>>>>>> 06116675
 	if err != nil {
 		return err
 	}
@@ -126,5 +119,4 @@
 // Note that the listener itself is controled/closed by
 // our core teamserver driver.
 func (h *teamserver) Close() error {
-	return nil
-}+	return nil