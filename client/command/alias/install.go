package alias

/*
	Sliver Implant Framework
	Copyright (C) 2021  Bishop Fox

	This program is free software: you can redistribute it and/or modify
	it under the terms of the GNU General Public License as published by
	the Free Software Foundation, either version 3 of the License, or
	(at your option) any later version.

	This program is distributed in the hope that it will be useful,
	but WITHOUT ANY WARRANTY; without even the implied warranty of
	MERCHANTABILITY or FITNESS FOR A PARTICULAR PURPOSE.  See the
	GNU General Public License for more details.

	You should have received a copy of the GNU General Public License
	along with this program.  If not, see <https://www.gnu.org/licenses/>.
*/

import (
	"fmt"
	"os"
	"path/filepath"
	"strings"

	"github.com/AlecAivazis/survey/v2"
	"github.com/spf13/cobra"

	"github.com/bishopfox/sliver/client/assets"
	"github.com/bishopfox/sliver/client/console"
	"github.com/bishopfox/sliver/util"
)

// AliasesInstallCmd - Install an alias.
func AliasesInstallCmd(cmd *cobra.Command, con *console.SliverClient, args []string) {
	aliasLocalPath := args[0]
	fi, err := os.Stat(aliasLocalPath)
	if os.IsNotExist(err) {
		con.PrintErrorf("Extension path '%s' does not exist", aliasLocalPath)
		return
	}
	if !fi.IsDir() {
		InstallFromFile(aliasLocalPath, false, con)
	} else {
		installFromDir(aliasLocalPath, con)
	}
}

<<<<<<< HEAD
// Install an extension from a directory.
func installFromDir(aliasLocalPath string, con *console.SliverClient) {
	manifestData, err := ioutil.ReadFile(filepath.Join(aliasLocalPath, ManifestFileName))
=======
// Install an extension from a directory
func installFromDir(aliasLocalPath string, con *console.SliverConsoleClient) {
	manifestData, err := os.ReadFile(filepath.Join(aliasLocalPath, ManifestFileName))
>>>>>>> 06116675
	if err != nil {
		con.PrintErrorf("Error reading %s: %s", ManifestFileName, err)
		return
	}
	manifest, err := ParseAliasManifest(manifestData)
	if err != nil {
		con.PrintErrorf("Error parsing %s: %s", ManifestFileName, err)
		return
	}
	installPath := filepath.Join(assets.GetAliasesDir(), filepath.Base(manifest.CommandName))
	if _, err := os.Stat(installPath); !os.IsNotExist(err) {
		con.PrintInfof("Alias '%s' already exists", manifest.CommandName)
		confirm := false
		prompt := &survey.Confirm{Message: "Overwrite current install?"}
		survey.AskOne(prompt, &confirm)
		if !confirm {
			return
		}
		forceRemoveAll(installPath)
	}

	con.PrintInfof("Installing alias '%s' (%s) ... ", manifest.Name, manifest.Version)
	err = os.MkdirAll(installPath, 0o700)
	if err != nil {
		con.PrintErrorf("Error creating alias directory: %s\n", err)
		return
	}
	err = os.WriteFile(filepath.Join(installPath, ManifestFileName), manifestData, 0o600)
	if err != nil {
		con.PrintErrorf("Failed to write %s: %s\n", ManifestFileName, err)
		forceRemoveAll(installPath)
		return
	}

	for _, cmdFile := range manifest.Files {
		if cmdFile.Path != "" {
			src := filepath.Join(aliasLocalPath, util.ResolvePath(cmdFile.Path))
			dst := filepath.Join(installPath, util.ResolvePath(cmdFile.Path))
			err := util.CopyFile(src, dst)
			if err != nil {
				con.PrintErrorf("Error copying file '%s' -> '%s': %s\n", src, dst, err)
				forceRemoveAll(installPath)
				return
			}
		}
	}

	con.Printf("done!\n")
}

// Install an extension from a .tar.gz file.
func InstallFromFile(aliasGzFilePath string, autoOverwrite bool, con *console.SliverClient) *string {
	manifestData, err := util.ReadFileFromTarGz(aliasGzFilePath, fmt.Sprintf("./%s", ManifestFileName))
	if err != nil {
		con.PrintErrorf("Failed to read %s from '%s': %s\n", ManifestFileName, aliasGzFilePath, err)
		return nil
	}
	manifest, err := ParseAliasManifest(manifestData)
	if err != nil {
		con.PrintErrorf("Failed to parse %s: %s\n", ManifestFileName, err)
		return nil
	}
	installPath := filepath.Join(assets.GetAliasesDir(), filepath.Base(manifest.CommandName))
	if _, err := os.Stat(installPath); !os.IsNotExist(err) {
		if !autoOverwrite {
			con.PrintInfof("Alias '%s' already exists\n", manifest.CommandName)
			confirm := false
			prompt := &survey.Confirm{Message: "Overwrite current install?"}
			survey.AskOne(prompt, &confirm)
			if !confirm {
				return nil
			}
		}
		forceRemoveAll(installPath)
	}

	con.PrintInfof("Installing alias '%s' (%s) ... ", manifest.Name, manifest.Version)
	err = os.MkdirAll(installPath, 0o700)
	if err != nil {
		con.PrintErrorf("Failed to create alias directory: %s\n", err)
		return nil
	}
	err = os.WriteFile(filepath.Join(installPath, ManifestFileName), manifestData, 0o600)
	if err != nil {
		con.PrintErrorf("Failed to write %s: %s\n", ManifestFileName, err)
		forceRemoveAll(installPath)
		return nil
	}
	for _, aliasFile := range manifest.Files {
		if aliasFile.Path != "" {
			err := installArtifact(aliasGzFilePath, installPath, aliasFile.Path, con)
			if err != nil {
				con.PrintErrorf("Failed to install file: %s\n", err)
				forceRemoveAll(installPath)
				return nil
			}
		}
	}
	con.Printf("done!\n")
	return &installPath
}

func installArtifact(aliasGzFilePath string, installPath, artifactPath string, con *console.SliverClient) error {
	data, err := util.ReadFileFromTarGz(aliasGzFilePath, fmt.Sprintf("./%s", strings.TrimPrefix(artifactPath, string(os.PathSeparator))))
	if err != nil {
		return err
	}
	if len(data) == 0 {
		return fmt.Errorf("empty file %s", artifactPath)
	}
	localArtifactPath := filepath.Join(installPath, util.ResolvePath(artifactPath))
	artifactDir := filepath.Dir(localArtifactPath)
	if _, err := os.Stat(artifactDir); os.IsNotExist(err) {
		os.MkdirAll(artifactDir, 0o700)
	}
	err = os.WriteFile(localArtifactPath, data, 0o600)
	if err != nil {
		return err
	}
	return nil
}

func forceRemoveAll(rootPath string) {
	util.ChmodR(rootPath, 0o600, 0o700)
	os.RemoveAll(rootPath)
}<|MERGE_RESOLUTION|>--- conflicted
+++ resolved
@@ -47,15 +47,9 @@
 	}
 }
 
-<<<<<<< HEAD
-// Install an extension from a directory.
+// Install an extension from a directory
 func installFromDir(aliasLocalPath string, con *console.SliverClient) {
-	manifestData, err := ioutil.ReadFile(filepath.Join(aliasLocalPath, ManifestFileName))
-=======
-// Install an extension from a directory
-func installFromDir(aliasLocalPath string, con *console.SliverConsoleClient) {
 	manifestData, err := os.ReadFile(filepath.Join(aliasLocalPath, ManifestFileName))
->>>>>>> 06116675
 	if err != nil {
 		con.PrintErrorf("Error reading %s: %s", ManifestFileName, err)
 		return
