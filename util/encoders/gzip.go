--- conflicted
+++ resolved
@@ -21,10 +21,7 @@
 import (
 	"bytes"
 	"compress/gzip"
-<<<<<<< HEAD
-	"fmt"
-=======
->>>>>>> 0ec79a8e
+
 	"sync"
 )
 
@@ -84,7 +81,6 @@
 	var buf bytes.Buffer
 	_, err = buf.ReadFrom(reader)
 	if err != nil {
-		fmt.Printf("gzip decode error data length %d ,%#v,%s\n", len(data), data, err.Error())
 		return nil, err
 	}
 	return buf.Bytes(), nil
