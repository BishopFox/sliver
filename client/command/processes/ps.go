package processes

/*
	Sliver Implant Framework
	Copyright (C) 2019  Bishop Fox

	This program is free software: you can redistribute it and/or modify
	it under the terms of the GNU General Public License as published by
	the Free Software Foundation, either version 3 of the License, or
	(at your option) any later version.

	This program is distributed in the hope that it will be useful,
	but WITHOUT ANY WARRANTY; without even the implied warranty of
	MERCHANTABILITY or FITNESS FOR A PARTICULAR PURPOSE.  See the
	GNU General Public License for more details.

	You should have received a copy of the GNU General Public License
	along with this program.  If not, see <https://www.gnu.org/licenses/>.
*/

import (
	"context"
	"fmt"
	"strings"

	"github.com/bishopfox/sliver/client/command/settings"
	"github.com/bishopfox/sliver/client/console"
	"github.com/bishopfox/sliver/protobuf/clientpb"
	"github.com/bishopfox/sliver/protobuf/commonpb"
	"github.com/bishopfox/sliver/protobuf/sliverpb"
	"github.com/desertbit/grumble"
	"github.com/jedib0t/go-pretty/v6/table"
	"google.golang.org/protobuf/proto"
)

var (
	// Stylizes known processes in the `ps` command
<<<<<<< HEAD
	knownSecurityTools = map[string]string{
		"ccSvcHst.exe":      console.Red, // SEP
		"cb.exe":            console.Red, // Carbon Black
		"MsMpEng.exe":       console.Red, // Windows Defender
		"smartscreen.exe":   console.Red, // Windows Defender Smart Screen
		"bdservicehost.exe": console.Red, // Bitdefender (Total Security)
		"bdagent.exe":       console.Red, // Bitdefender (Total Security)
		"bdredline.exe":     console.Red, // Bitdefender Redline Update Service (Source https://community.bitdefender.com/en/discussion/82135/bdredline-exe-bitdefender-total-security-2020)
=======
	knownProcs = map[string]string{
		"ccSvcHst.exe":          console.Red, // Symantec Endpoint Protection (SEP)
		"cb.exe":                console.Red, // Carbon Black
		"MsMpEng.exe":           console.Red, // Windows Defender
		"smartscreen.exe":       console.Red, // Windows Defender Smart Screen
		"CSFalconService.exe":   console.Red, // Crowdstrike Falcon Service
		"CSFalconContainer.exe": console.Red, // CrowdStrike Falcon Container Security
>>>>>>> 4569621a
	}
)

// PsCmd - List processes on the remote system
func PsCmd(ctx *grumble.Context, con *console.SliverConsoleClient) {
	session, beacon := con.ActiveTarget.GetInteractive()
	if session == nil && beacon == nil {
		return
	}
	ps, err := con.Rpc.Ps(context.Background(), &sliverpb.PsReq{
		Request: con.ActiveTarget.Request(ctx),
	})
	if err != nil {
		con.PrintErrorf("%s\n", err)
		return
	}
	os := getOS(session, beacon)
	if ps.Response != nil && ps.Response.Async {
		con.AddBeaconCallback(ps.Response.TaskID, func(task *clientpb.BeaconTask) {
			err = proto.Unmarshal(task.Response, ps)
			if err != nil {
				con.PrintErrorf("Failed to decode response %s\n", err)
				return
			}
			PrintPS(os, ps, false, ctx, con)
		})
		con.PrintAsyncResponse(ps.Response)
	} else {
		PrintPS(os, ps, true, ctx, con)
	}
}

func getOS(session *clientpb.Session, beacon *clientpb.Beacon) string {
	if session != nil {
		return session.OS
	} else if beacon != nil {
		return beacon.OS
	}
	return ""
}

// PrintPS - Prints the process list
func PrintPS(os string, ps *sliverpb.Ps, interactive bool, ctx *grumble.Context, con *console.SliverConsoleClient) {

	pidFilter := ctx.Flags.Int("pid")
	exeFilter := ctx.Flags.String("exe")
	ownerFilter := ctx.Flags.String("owner")
	overflow := ctx.Flags.Bool("overflow")
	skipPages := ctx.Flags.Int("skip-pages")

	tw := table.NewWriter()
	tw.SetStyle(settings.GetTableStyle(con))

	switch os {
	case "windows":
		tw.AppendHeader(table.Row{"pid", "ppid", "owner", "executable", "session"})
	case "darwin":
		fallthrough
	case "linux":
		tw.AppendHeader(table.Row{"pid", "ppid", "owner", "executable"})
	default:
		tw.AppendHeader(table.Row{"pid", "ppid", "owner", "executable"})
	}

	cmdLine := ctx.Flags.Bool("print-cmdline")
	for _, proc := range ps.Processes {
		if pidFilter != -1 && proc.Pid != int32(pidFilter) {
			continue
		}
		if exeFilter != "" && !strings.Contains(strings.ToLower(proc.Executable), strings.ToLower(exeFilter)) {
			continue
		}
		if ownerFilter != "" && !strings.Contains(strings.ToLower(proc.Owner), strings.ToLower(ownerFilter)) {
			continue
		}
		procRow(tw, proc, cmdLine, con)
	}
	tw.SortBy([]table.SortBy{
		{Name: "pid", Mode: table.Asc},
		{Name: "ppid", Mode: table.Asc},
	})

	settings.PaginateTable(tw, skipPages, overflow, interactive, con)
}

// procRow - Stylizes the process information
func procRow(tw table.Writer, proc *commonpb.Process, cmdLine bool, con *console.SliverConsoleClient) {
	session, beacon := con.ActiveTarget.GetInteractive()

	color := console.Normal
	if modifyColor, ok := knownSecurityTools[proc.Executable]; ok {
		color = modifyColor
	}
	if session != nil && proc.Pid == session.PID {
		color = console.Green
	}
	if beacon != nil && proc.Pid == beacon.PID {
		color = console.Green
	}

	var row table.Row
	switch session.GetOS() {
	case "windows":
		if cmdLine {
			var args string
			if len(proc.CmdLine) >= 1 {
				args = strings.Join(proc.CmdLine, " ")
			} else {
				args = proc.Executable
			}
			row = table.Row{
				fmt.Sprintf(color+"%d"+console.Normal, proc.Pid),
				fmt.Sprintf(color+"%d"+console.Normal, proc.Ppid),
				fmt.Sprintf(color+"%s"+console.Normal, proc.Owner),
				fmt.Sprintf(color+"%s"+console.Normal, args),
				fmt.Sprintf(color+"%d"+console.Normal, proc.SessionID),
			}
		} else {
			row = table.Row{
				fmt.Sprintf(color+"%d"+console.Normal, proc.Pid),
				fmt.Sprintf(color+"%d"+console.Normal, proc.Ppid),
				fmt.Sprintf(color+"%s"+console.Normal, proc.Owner),
				fmt.Sprintf(color+"%s"+console.Normal, proc.Executable),
				fmt.Sprintf(color+"%d"+console.Normal, proc.SessionID),
			}
		}
	case "darwin":
		fallthrough
	case "linux":
		fallthrough
	default:
		if cmdLine {
			var args string
			if len(proc.CmdLine) >= 2 {
				args = strings.Join(proc.CmdLine, " ")
			} else {
				args = proc.Executable
			}
			row = table.Row{
				fmt.Sprintf(color+"%d"+console.Normal, proc.Pid),
				fmt.Sprintf(color+"%d"+console.Normal, proc.Ppid),
				fmt.Sprintf(color+"%s"+console.Normal, proc.Owner),
				fmt.Sprintf(color+"%s"+console.Normal, args),
			}
		} else {
			row = table.Row{
				fmt.Sprintf(color+"%d"+console.Normal, proc.Pid),
				fmt.Sprintf(color+"%d"+console.Normal, proc.Ppid),
				fmt.Sprintf(color+"%s"+console.Normal, proc.Owner),
				fmt.Sprintf(color+"%s"+console.Normal, proc.Executable),
			}
		}
	}
	tw.AppendRow(row)
}

// GetPIDByName - Get a PID by name from the active session
func GetPIDByName(ctx *grumble.Context, name string, con *console.SliverConsoleClient) int {
	ps, err := con.Rpc.Ps(context.Background(), &sliverpb.PsReq{
		Request: con.ActiveTarget.Request(ctx),
	})
	if err != nil {
		return -1
	}
	for _, proc := range ps.Processes {
		if proc.Executable == name {
			return int(proc.Pid)
		}
	}
	return -1
}<|MERGE_RESOLUTION|>--- conflicted
+++ resolved
@@ -35,16 +35,6 @@
 
 var (
 	// Stylizes known processes in the `ps` command
-<<<<<<< HEAD
-	knownSecurityTools = map[string]string{
-		"ccSvcHst.exe":      console.Red, // SEP
-		"cb.exe":            console.Red, // Carbon Black
-		"MsMpEng.exe":       console.Red, // Windows Defender
-		"smartscreen.exe":   console.Red, // Windows Defender Smart Screen
-		"bdservicehost.exe": console.Red, // Bitdefender (Total Security)
-		"bdagent.exe":       console.Red, // Bitdefender (Total Security)
-		"bdredline.exe":     console.Red, // Bitdefender Redline Update Service (Source https://community.bitdefender.com/en/discussion/82135/bdredline-exe-bitdefender-total-security-2020)
-=======
 	knownProcs = map[string]string{
 		"ccSvcHst.exe":          console.Red, // Symantec Endpoint Protection (SEP)
 		"cb.exe":                console.Red, // Carbon Black
@@ -52,7 +42,10 @@
 		"smartscreen.exe":       console.Red, // Windows Defender Smart Screen
 		"CSFalconService.exe":   console.Red, // Crowdstrike Falcon Service
 		"CSFalconContainer.exe": console.Red, // CrowdStrike Falcon Container Security
->>>>>>> 4569621a
+		"bdservicehost.exe": console.Red, // Bitdefender (Total Security)
+		"bdagent.exe":       console.Red, // Bitdefender (Total Security)
+		"bdredline.exe":     console.Red, // Bitdefender Redline Update Service (Source https://community.bitdefender.com/en/discussion/82135/bdredline-exe-bitdefender-total-security-2020)
+	
 	}
 )
 
