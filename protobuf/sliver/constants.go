--- conflicted
+++ resolved
@@ -125,13 +125,10 @@
 	// MsgIfconfigReq - Ifconfig (network interface config) request
 	MsgIfconfigReq
 
-<<<<<<< HEAD
 	// MsgExecuteReq - Execute a command on the remote system
 	MsgExecuteReq
 	// MsgTerminate - Kill a remote process
 	MsgTerminate
-=======
 	// MsgNetstatReq - Netstat request
 	MsgNetstatReq
->>>>>>> e9d9347a
 )