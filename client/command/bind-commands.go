--- conflicted
+++ resolved
@@ -494,10 +494,12 @@
 	})
 
 	app.AddCommand(&grumble.Command{
-		Name:      consts.RegenerateStr,
-		Help:      "Regenerate an implant",
-		LongHelp:  help.GetHelpFor(consts.RegenerateStr),
-		AllowArgs: true,
+		Name:     consts.RegenerateStr,
+		Help:     "Regenerate an implant",
+		LongHelp: help.GetHelpFor(consts.RegenerateStr),
+		Args: func(a *grumble.Args) {
+			a.String("implant-name", "name of the implant")
+		},
 		Flags: func(f *grumble.Flags) {
 			f.String("s", "save", "", "directory/file to the binary to")
 
@@ -537,7 +539,6 @@
 
 			f.Int("t", "timeout", defaultTimeout, "command timeout in seconds")
 		},
-		AllowArgs: true,
 		Run: func(ctx *grumble.Context) error {
 			fmt.Println()
 			profileGenerate(ctx, rpc)
@@ -593,46 +594,6 @@
 		},
 		HelpGroup: consts.GenericHelpGroup,
 	})
-<<<<<<< HEAD
-=======
-
-	app.AddCommand(&grumble.Command{
-		Name:     consts.RegenerateStr,
-		Help:     "Regenerate an implant",
-		LongHelp: help.GetHelpFor(consts.RegenerateStr),
-		Args: func(a *grumble.Args) {
-			a.String("implant-name", "name of the implant")
-		},
-		Flags: func(f *grumble.Flags) {
-			f.String("s", "save", "", "directory/file to the binary to")
-
-			f.Int("t", "timeout", defaultTimeout, "command timeout in seconds")
-		},
-		Run: func(ctx *grumble.Context) error {
-			fmt.Println()
-			regenerate(ctx, rpc)
-			fmt.Println()
-			return nil
-		},
-		HelpGroup: consts.GenericHelpGroup,
-	})
-
-	profilesCmd := &grumble.Command{
-		Name:     consts.ProfilesStr,
-		Help:     "List existing profiles",
-		LongHelp: help.GetHelpFor(consts.ProfilesStr),
-		Flags: func(f *grumble.Flags) {
-			f.Int("t", "timeout", defaultTimeout, "command timeout in seconds")
-		},
-		Run: func(ctx *grumble.Context) error {
-			fmt.Println()
-			profiles(ctx, rpc)
-			fmt.Println()
-			return nil
-		},
-		HelpGroup: consts.GenericHelpGroup,
-	}
->>>>>>> a447dd13
 	profilesCmd.AddCommand(&grumble.Command{
 		Name:     consts.RmStr,
 		Help:     "Remove a profile",
@@ -653,28 +614,6 @@
 	})
 	app.AddCommand(profilesCmd)
 
-<<<<<<< HEAD
-=======
-	app.AddCommand(&grumble.Command{
-		Name:     consts.ProfileGenerateStr,
-		Help:     "Generate implant from a profile",
-		LongHelp: help.GetHelpFor(consts.ProfileGenerateStr),
-		Flags: func(f *grumble.Flags) {
-			f.String("p", "name", "", "profile name")
-			f.String("s", "save", "", "directory/file to the binary to")
-
-			f.Int("t", "timeout", defaultTimeout, "command timeout in seconds")
-		},
-		Run: func(ctx *grumble.Context) error {
-			fmt.Println()
-			profileGenerate(ctx, rpc)
-			fmt.Println()
-			return nil
-		},
-		HelpGroup: consts.GenericHelpGroup,
-	})
-
->>>>>>> a447dd13
 	implantBuildsCmd := &grumble.Command{
 		Name:     consts.ImplantBuildsStr,
 		Help:     "List implant builds",
