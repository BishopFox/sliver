package hosts

/*
	Sliver Implant Framework
	Copyright (C) 2021  Bishop Fox

	This program is free software: you can redistribute it and/or modify
	it under the terms of the GNU General Public License as published by
	the Free Software Foundation, either version 3 of the License, or
	(at your option) any later version.

	This program is distributed in the hope that it will be useful,
	but WITHOUT ANY WARRANTY; without even the implied warranty of
	MERCHANTABILITY or FITNESS FOR A PARTICULAR PURPOSE.  See the
	GNU General Public License for more details.

	You should have received a copy of the GNU General Public License
	along with this program.  If not, see <https://www.gnu.org/licenses/>.
*/

import (
	"context"

	"github.com/bishopfox/sliver/client/console"
	"github.com/spf13/cobra"
)

<<<<<<< HEAD
// HostsIOCRmCmd - Remove an IOC from the database
func HostsIOCRmCmd(cmd *cobra.Command, con *console.SliverConsoleClient, args []string) {
=======
// HostsIOCRmCmd - Remove a host from the database.
func HostsIOCRmCmd(cmd *cobra.Command, con *console.SliverClient, args []string) {
>>>>>>> a79b397d
	host, err := SelectHost(con)
	if err != nil {
		con.PrintErrorf("%s\n", err)
		return
	}
	ioc, err := SelectHostIOC(host, con)
	if err != nil {
		con.PrintErrorf("%s\n", err)
		return
	}
	_, err = con.Rpc.HostIOCRm(context.Background(), ioc)
	if err != nil {
		con.PrintErrorf("%s\n", err)
		return
	}
	con.PrintInfof("Removed IOC from database\n")
}<|MERGE_RESOLUTION|>--- conflicted
+++ resolved
@@ -25,13 +25,8 @@
 	"github.com/spf13/cobra"
 )
 
-<<<<<<< HEAD
-// HostsIOCRmCmd - Remove an IOC from the database
-func HostsIOCRmCmd(cmd *cobra.Command, con *console.SliverConsoleClient, args []string) {
-=======
 // HostsIOCRmCmd - Remove a host from the database.
 func HostsIOCRmCmd(cmd *cobra.Command, con *console.SliverClient, args []string) {
->>>>>>> a79b397d
 	host, err := SelectHost(con)
 	if err != nil {
 		con.PrintErrorf("%s\n", err)
