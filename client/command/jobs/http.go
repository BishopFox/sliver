--- conflicted
+++ resolved
@@ -37,7 +37,6 @@
 	pollTimeout, _ := cmd.Flags().GetString("long-poll-timeout")
 	pollJitter, _ := cmd.Flags().GetString("long-poll-jitter")
 	website, _ := cmd.Flags().GetString("website")
-	persistent, _ := cmd.Flags().GetBool("persistent")
 
 	longPollTimeout, err := time.ParseDuration(pollTimeout)
 	if err != nil {
@@ -57,10 +56,6 @@
 		Host:            lhost,
 		Port:            lport,
 		Secure:          false,
-<<<<<<< HEAD
-=======
-		Persistent:      persistent,
->>>>>>> a9f885a9
 		EnforceOTP:      !disableOTP,
 		LongPollTimeout: int64(longPollTimeout),
 		LongPollJitter:  int64(longPollJitter),
