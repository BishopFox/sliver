package sliverpb

// Message Name Constants

const (

	// MsgRegister - Initial message from sliver with metadata
	MsgRegister = uint32(1 + iota)

	// MsgTask - A local shellcode injection task
	MsgTask

	// MsgRemoteTask - Remote thread injection task
	MsgRemoteTask

	// MsgPsListReq - Request to get process information
	MsgPsListReq
	// MsgPsList - Process information (resp to MsgPsReq)
	MsgPsList

	// MsgPing - Confirm connection is open used as req/resp
	MsgPing

	// MsgKill - Kill request to the sliver process
	MsgKill

	// MsgLsReq - Request a directory listing from the remote system
	MsgLsReq
	// MsgLs - Directory listing (resp to MsgDirListReq)
	MsgLs

	// MsgDownloadReq - Request to download a file from the remote system
	MsgDownloadReq
	// MsgDownload - File contents for download (resp to DownloadReq)
	MsgDownload

	// MsgUploadReq - Upload a file to the remote file system
	MsgUploadReq
	// MsgUpload - Confirms the success/failure of the file upload (resp to MsgUploadReq)
	MsgUpload

	// MsgCdReq - Request a change directory on the remote system
	MsgCdReq
	// MsgCd - Confirms the success/failure of the `cd` request (resp to MsgCdReq)
	MsgCd

	// MsgPwdReq - A request to get the CWD from the remote process
	MsgPwdReq
	// MsgPwd - The CWD of the remote process (resp to MsgPwdReq)
	MsgPwd

	// MsgRmReq - Request to delete remote file
	MsgRmReq
	// MsgRm - Confirms the success/failure of delete request (resp to MsgRmReq)
	MsgRm

	// MsgMkdirReq - Request to create a directory on the remote system
	MsgMkdirReq
	// MsgMkdir - Confirms the success/failure of the mkdir request (resp to MsgMkdirReq)
	MsgMkdir

	// MsgProcessDumpReq - Request to create a process dump
	MsgProcessDumpReq
	// MsgProcessDump - Dump of process)
	MsgProcessDump
<<<<<<< HEAD

	// MsgPsReq - list processes
	MsgPsReq
	MsgPs

	// MsgShellReq - Starts an interactive shell
	MsgShellReq
	MsgShell

	// MsgTunnelData - Data for duplex tunnels
	MsgTunnelData
	MsgTunnelClose
=======
	// MsgImpersonateReq - Request for process impersonatio
	MsgImpersonateReq
	// MsgImpersonate - Output of the impersonation command
	MsgImpersonate
	// MsgElevateReq - Request to run a new sliver session in an elevated context
	MsgElevateReq
	//MsgElevate - Response to the elevation request
	MsgElevate
	// MsgExecuteAssemblyReq - Request to load and execute a .NET assembly
	MsgExecuteAssemblyReq
	// MsgExecuteAssembly - Output of the assembly execution
	MsgExecuteAssembly
>>>>>>> a27a8fde
)<|MERGE_RESOLUTION|>--- conflicted
+++ resolved
@@ -63,20 +63,6 @@
 	MsgProcessDumpReq
 	// MsgProcessDump - Dump of process)
 	MsgProcessDump
-<<<<<<< HEAD
-
-	// MsgPsReq - list processes
-	MsgPsReq
-	MsgPs
-
-	// MsgShellReq - Starts an interactive shell
-	MsgShellReq
-	MsgShell
-
-	// MsgTunnelData - Data for duplex tunnels
-	MsgTunnelData
-	MsgTunnelClose
-=======
 	// MsgImpersonateReq - Request for process impersonatio
 	MsgImpersonateReq
 	// MsgImpersonate - Output of the impersonation command
@@ -89,5 +75,4 @@
 	MsgExecuteAssemblyReq
 	// MsgExecuteAssembly - Output of the assembly execution
 	MsgExecuteAssembly
->>>>>>> a27a8fde
 )