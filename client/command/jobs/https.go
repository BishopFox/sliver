--- conflicted
+++ resolved
@@ -40,7 +40,6 @@
 	pollTimeout, _ := cmd.Flags().GetString("long-poll-timeout")
 	pollJitter, _ := cmd.Flags().GetString("long-poll-jitter")
 	website, _ := cmd.Flags().GetString("website")
-	persistent, _ := cmd.Flags().GetBool("persistent")
 	letsEncrypt, _ := cmd.Flags().GetBool("lets-encrypt")
 	disableRandomize, _ := cmd.Flags().GetBool("disable-randomized-jarm")
 
@@ -71,12 +70,7 @@
 		Secure:          true,
 		Cert:            cert,
 		Key:             key,
-<<<<<<< HEAD
-		ACME:            ctx.Flags.Bool("lets-encrypt"),
-=======
 		ACME:            letsEncrypt,
-		Persistent:      persistent,
->>>>>>> a9f885a9
 		EnforceOTP:      !disableOTP,
 		LongPollTimeout: int64(longPollTimeout),
 		LongPollJitter:  int64(longPollJitter),
