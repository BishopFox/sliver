package generate

import (
	"context"
	"fmt"
	"strings"

	"github.com/rsteube/carapace"
	"github.com/rsteube/carapace/pkg/cache"
	"github.com/rsteube/carapace/pkg/style"

	"github.com/bishopfox/sliver/client/command/completers"
	"github.com/bishopfox/sliver/client/console"
	"github.com/bishopfox/sliver/protobuf/clientpb"
	"github.com/bishopfox/sliver/protobuf/commonpb"
)

// GetSliverBinary - Get the binary of an implant based on it's profile.
func GetSliverBinary(profile *clientpb.ImplantProfile, con *console.SliverClient) ([]byte, error) {
	var data []byte

	ctrl := make(chan bool)
	con.SpinUntil("Compiling, please wait ...", ctrl)

	generated, err := con.Rpc.Generate(context.Background(), &clientpb.GenerateReq{
		Config: profile.Config,
	})
	ctrl <- true
	<-ctrl
	if err != nil {
<<<<<<< HEAD
		return data, con.UnwrapServerErr(err)
	}

	implantName := buildImplantName(profile.GetConfig().GetFileName())
	_, ok := builds.GetConfigs()[implantName]
	if implantName == "" || !ok {
		// no built implant found for profile, generate a new one
		con.PrintInfof("No builds found for profile %s, generating a new one\n", profile.GetName())
		ctrl := make(chan bool)
		con.SpinUntil("Compiling, please wait ...", ctrl)

		generated, err := con.Rpc.Generate(context.Background(), &clientpb.GenerateReq{
			Config: profile.Config,
		})
		ctrl <- true
		<-ctrl
		if err != nil {
			con.PrintErrorf("Error generating implant\n")
			return data, con.UnwrapServerErr(err)
		}
		data = generated.GetFile().GetData()
		profile.Config.FileName = generated.File.Name
		_, err = con.Rpc.SaveImplantProfile(context.Background(), profile)
		if err != nil {
			con.PrintErrorf("Error updating implant profile\n")
			return data, con.UnwrapServerErr(err)
		}
	} else {
		// Found a build, reuse that one
		con.PrintInfof("Sliver name for profile: %s\n", implantName)
		regenerate, err := con.Rpc.Regenerate(context.Background(), &clientpb.RegenerateReq{
			ImplantName: implantName,
		})
		if err != nil {
			return data, con.UnwrapServerErr(err)
		}
		data = regenerate.GetFile().GetData()
=======
		con.PrintErrorf("Error generating implant\n")
		return data, err
	}
	data = generated.GetFile().GetData()
	_, err = con.Rpc.SaveImplantProfile(context.Background(), profile)
	if err != nil {
		con.PrintErrorf("Error updating implant profile\n")
		return data, err
>>>>>>> 06116675
	}
	return data, err
}

// FormatCompleter completes builds' architectures.
func ArchCompleter(con *console.SliverClient) carapace.Action {
	return carapace.ActionCallback(func(_ carapace.Context) carapace.Action {
		if msg, err := con.PreRunComplete(); err != nil {
			return msg
		}

		compiler, err := con.Rpc.GetCompiler(context.Background(), &commonpb.Empty{})
		if err != nil {
			return carapace.ActionMessage("No compiler info: %s", con.UnwrapServerErr(err))
		}

		var results []string

	nextTarget:
		for _, target := range compiler.Targets {
			for _, res := range results {
				if res == target.GOARCH {
					continue nextTarget
				}
			}
			results = append(results, target.GOARCH)
		}

	nextUnsupported:
		for _, target := range compiler.UnsupportedTargets {
			for _, res := range results {
				if res == target.GOARCH {
					continue nextUnsupported
				}
			}
			results = append(results, target.GOARCH)
		}

		return carapace.ActionValues(results...).Tag("architectures")
	}).Cache(completers.CacheCompilerInfo)
}

// FormatCompleter completes build operating systems.
func OSCompleter(con *console.SliverClient) carapace.Action {
	return carapace.ActionCallback(func(_ carapace.Context) carapace.Action {
		if msg, err := con.PreRunComplete(); err != nil {
			return msg
		}

		compiler, err := con.Rpc.GetCompiler(context.Background(), &commonpb.Empty{})
		if err != nil {
			return carapace.ActionMessage("No compiler info: %s", con.UnwrapServerErr(err))
		}

		var results []string

	nextTarget:
		for _, target := range compiler.Targets {
			for _, res := range results {
				if res == target.GOOS {
					continue nextTarget
				}
			}
			results = append(results, target.GOOS)
		}

	nextUnsupported:
		for _, target := range compiler.UnsupportedTargets {
			for _, res := range results {
				if res == target.GOOS {
					continue nextUnsupported
				}
			}
			results = append(results, target.GOOS)
		}

		return carapace.ActionValues(results...).Tag("operating systems")
	}).Cache(completers.CacheCompilerInfo)
}

// FormatCompleter completes build formats.
func FormatCompleter() carapace.Action {
	return carapace.ActionCallback(func(_ carapace.Context) carapace.Action {
		return carapace.ActionValues([]string{
			"exe", "shared", "service", "shellcode",
		}...).Tag("implant format")
	})
}

<<<<<<< HEAD
// TrafficEncoderCompleter - Completes the names of traffic encoders.
func TrafficEncodersCompleter(con *console.SliverClient) carapace.Action {
=======
// HTTPC2Completer - Completes the HTTP C2 PROFILES
func HTTPC2Completer(con *console.SliverConsoleClient) carapace.Action {
	return carapace.ActionCallback(func(c carapace.Context) carapace.Action {
		grpcCtx, cancel := con.GrpcContext(nil)
		defer cancel()
		httpC2Profiles, err := con.Rpc.GetHTTPC2Profiles(grpcCtx, &commonpb.Empty{})
		if err != nil {
			return carapace.ActionMessage("failed to fetch HTTP C2 profiles: %s", err.Error())
		}

		var results []string
		for _, profile := range httpC2Profiles.Configs {
			results = append(results, profile.Name)
		}
		return carapace.ActionValues(results...).Tag("HTTP C2 Profiles")
	})
}

// TrafficEncoderCompleter - Completes the names of traffic encoders
func TrafficEncodersCompleter(con *console.SliverConsoleClient) carapace.Action {
>>>>>>> 06116675
	return carapace.ActionCallback(func(c carapace.Context) carapace.Action {
		if msg, err := con.PreRunComplete(); err != nil {
			return msg
		}

		grpcCtx, cancel := con.GrpcContext(nil)
		defer cancel()
		trafficEncoders, err := con.Rpc.TrafficEncoderMap(grpcCtx, &commonpb.Empty{})
		if err != nil {
			return carapace.ActionMessage("failed to fetch traffic encoders: %s", con.UnwrapServerErr(err))
		}

		results := []string{}
		for _, encoder := range trafficEncoders.Encoders {
			results = append(results, encoder.Wasm.Name)
			skipTests := ""
			if encoder.SkipTests {
				skipTests = "[skip-tests]"
			}
			desc := fmt.Sprintf("(Wasm: %s) %s", encoder.Wasm.Name, skipTests)
			results = append(results, desc)
		}

		return carapace.ActionValuesDescribed(results...).Tag("traffic encoders").
			Invoke(c).Filter(c.Args).ToA()
	}).Cache(completers.CacheCompilerInfo)
}

// MsfFormatCompleter completes MsfVenom stager formats.
func MsfFormatCompleter(con *console.SliverClient) carapace.Action {
	return carapace.ActionCallback(func(_ carapace.Context) carapace.Action {
		if msg, err := con.PreRunComplete(); err != nil {
			return msg
		}

		info, err := con.Rpc.GetMetasploitCompiler(context.Background(), &commonpb.Empty{})
		if err != nil {
			return carapace.ActionMessage("failed to fetch Metasploit info: %s", con.UnwrapServerErr(err))
		}

		var results []string

		for _, fmt := range info.Formats {
			fmt = strings.TrimSpace(fmt)
			if fmt == "" {
				continue
			}

			results = append(results, fmt)

		}

		return carapace.ActionValues(results...).Tag("msfvenom formats")
	}).Cache(completers.CacheMsf)
}

// MsfArchCompleter completes MsfVenom stager architectures.
func MsfArchCompleter(con *console.SliverClient) carapace.Action {
	return carapace.ActionCallback(func(_ carapace.Context) carapace.Action {
		if msg, err := con.PreRunComplete(); err != nil {
			return msg
		}

		info, err := con.Rpc.GetMetasploitCompiler(context.Background(), &commonpb.Empty{})
		if err != nil {
			return carapace.ActionMessage("failed to fetch Metasploit info: %s", con.UnwrapServerErr(err))
		}

		var results []string

		for _, arch := range info.Archs {
			arch = strings.TrimSpace(arch)
			if arch == "" {
				continue
			}

			results = append(results, arch)
		}

		return carapace.ActionValues(results...).Tag("msfvenom archs")
	}).Cache(completers.CacheMsf)
}

// MsfFormatCompleter completes MsfVenom stager encoders.
func MsfEncoderCompleter(con *console.SliverClient) carapace.Action {
	return carapace.ActionCallback(func(_ carapace.Context) carapace.Action {
		if msg, err := con.PreRunComplete(); err != nil {
			return msg
		}

		info, err := con.Rpc.GetMetasploitCompiler(context.Background(), &commonpb.Empty{})
		if err != nil {
			return carapace.ActionMessage("failed to fetch Metasploit info: %s", con.UnwrapServerErr(err))
		}

		var results []string

		for _, mod := range info.Encoders {
			results = append(results, mod.FullName)

			level := fmt.Sprintf("%-10s", "["+mod.Quality+"]")
			desc := fmt.Sprintf("%s %s", level, mod.Description)

			results = append(results, desc)
		}

		return carapace.ActionValuesDescribed(results...).Tag("msfvenom encoders")
	}).Cache(completers.CacheMsf)
}

// MsfPayloadCompleter completes Metasploit payloads.
func MsfPayloadCompleter(con *console.SliverClient) carapace.Action {
	return carapace.ActionCallback(func(c carapace.Context) carapace.Action {
		if msg, err := con.PreRunComplete(); err != nil {
			return msg
		}

		info, err := con.Rpc.GetMetasploitCompiler(context.Background(), &commonpb.Empty{})
		if err != nil {
			return carapace.ActionMessage("failed to fetch Metasploit info: %s", con.UnwrapServerErr(err))
		}

		var results []string

		for _, mod := range info.Payloads {
			if mod.FullName == "" && mod.Name == "" {
				continue
			}

			results = append(results, mod.FullName)
			results = append(results, mod.Description)
		}

		return carapace.ActionValuesDescribed(results...)
	}).Cache(completers.CacheMsf, cache.String("payloads")).MultiParts("/").StyleF(style.ForPath)
}<|MERGE_RESOLUTION|>--- conflicted
+++ resolved
@@ -28,7 +28,6 @@
 	ctrl <- true
 	<-ctrl
 	if err != nil {
-<<<<<<< HEAD
 		return data, con.UnwrapServerErr(err)
 	}
 
@@ -66,16 +65,6 @@
 			return data, con.UnwrapServerErr(err)
 		}
 		data = regenerate.GetFile().GetData()
-=======
-		con.PrintErrorf("Error generating implant\n")
-		return data, err
-	}
-	data = generated.GetFile().GetData()
-	_, err = con.Rpc.SaveImplantProfile(context.Background(), profile)
-	if err != nil {
-		con.PrintErrorf("Error updating implant profile\n")
-		return data, err
->>>>>>> 06116675
 	}
 	return data, err
 }
@@ -165,31 +154,8 @@
 	})
 }
 
-<<<<<<< HEAD
 // TrafficEncoderCompleter - Completes the names of traffic encoders.
 func TrafficEncodersCompleter(con *console.SliverClient) carapace.Action {
-=======
-// HTTPC2Completer - Completes the HTTP C2 PROFILES
-func HTTPC2Completer(con *console.SliverConsoleClient) carapace.Action {
-	return carapace.ActionCallback(func(c carapace.Context) carapace.Action {
-		grpcCtx, cancel := con.GrpcContext(nil)
-		defer cancel()
-		httpC2Profiles, err := con.Rpc.GetHTTPC2Profiles(grpcCtx, &commonpb.Empty{})
-		if err != nil {
-			return carapace.ActionMessage("failed to fetch HTTP C2 profiles: %s", err.Error())
-		}
-
-		var results []string
-		for _, profile := range httpC2Profiles.Configs {
-			results = append(results, profile.Name)
-		}
-		return carapace.ActionValues(results...).Tag("HTTP C2 Profiles")
-	})
-}
-
-// TrafficEncoderCompleter - Completes the names of traffic encoders
-func TrafficEncodersCompleter(con *console.SliverConsoleClient) carapace.Action {
->>>>>>> 06116675
 	return carapace.ActionCallback(func(c carapace.Context) carapace.Action {
 		if msg, err := con.PreRunComplete(); err != nil {
 			return msg
@@ -218,6 +184,27 @@
 	}).Cache(completers.CacheCompilerInfo)
 }
 
+// HTTPC2Completer - Completes the HTTP C2 PROFILES
+func HTTPC2Completer(con *console.SliverConsoleClient) carapace.Action {
+	return carapace.ActionCallback(func(c carapace.Context) carapace.Action {
+		if msg, err := con.PreRunComplete(); err != nil {
+			return msg
+		}
+		grpcCtx, cancel := con.GrpcContext(nil)
+		defer cancel()
+		httpC2Profiles, err := con.Rpc.GetHTTPC2Profiles(grpcCtx, &commonpb.Empty{})
+		if err != nil {
+			return carapace.ActionMessage("failed to fetch HTTP C2 profiles: %s", err.Error())
+		}
+
+		var results []string
+		for _, profile := range httpC2Profiles.Configs {
+			results = append(results, profile.Name)
+		}
+		return carapace.ActionValues(results...).Tag("HTTP C2 Profiles")
+	})
+}
+
 // MsfFormatCompleter completes MsfVenom stager formats.
 func MsfFormatCompleter(con *console.SliverClient) carapace.Action {
 	return carapace.ActionCallback(func(_ carapace.Context) carapace.Action {
