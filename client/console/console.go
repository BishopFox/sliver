--- conflicted
+++ resolved
@@ -28,6 +28,7 @@
 	"strings"
 
 	"github.com/maxlandon/readline"
+	"google.golang.org/grpc"
 
 	"github.com/bishopfox/sliver/client/assets"
 	"github.com/bishopfox/sliver/client/comm"
@@ -37,12 +38,7 @@
 	clientLog "github.com/bishopfox/sliver/client/log"
 	"github.com/bishopfox/sliver/client/transport"
 	"github.com/bishopfox/sliver/client/util"
-
 	"github.com/bishopfox/sliver/protobuf/rpcpb"
-
-	// Comm System dependencies
-
-	"google.golang.org/grpc"
 )
 
 var (
@@ -202,7 +198,6 @@
 			fmt.Print(util.CommandError + readline.Red("could not reset commands: "+err.Error()+"\n"))
 		}
 
-<<<<<<< HEAD
 		// Register the commands for additional completions. Some of these may
 		// also add restrained choices to some commands, so this function may
 		// actually end up refining even more the parsing granularity of our shell.
@@ -215,56 +210,6 @@
 		sanitized, empty := c.SanitizeInput(line)
 		if empty {
 			continue
-=======
-		// Trigger event based on type
-		switch event.EventType {
-
-		case consts.CanaryEvent:
-			fmt.Printf(clearln+Warn+bold+"WARNING: %s%s has been burned (DNS Canary)\n", normal, event.Session.Name)
-			sessions := cmd.GetSessionsByName(event.Session.Name, rpc)
-			for _, session := range sessions {
-				fmt.Printf(clearln+"\t🔥 Session #%d is affected\n", session.ID)
-			}
-			fmt.Println()
-
-		case consts.JoinedEvent:
-			fmt.Printf(clearln+Info+"%s has joined the game\n\n", event.Client.Operator.Name)
-		case consts.LeftEvent:
-			fmt.Printf(clearln+Info+"%s left the game\n\n", event.Client.Operator.Name)
-
-		case consts.JobStoppedEvent:
-			job := event.Job
-			fmt.Printf(clearln+Warn+"Job #%d stopped (%s/%s)\n\n", job.ID, job.Protocol, job.Name)
-
-		case consts.SessionOpenedEvent:
-			session := event.Session
-			// The HTTP session handling is performed in two steps:
-			// - first we add an "empty" session
-			// - then we complete the session info when we receive the Register message from the Sliver
-			// This check is here to avoid displaying two sessions events for the same session
-			if session.OS != "" {
-				currentTime := time.Now().Format(time.RFC1123)
-				fmt.Printf(clearln+Info+"Session #%d %s - %s (%s) - %s/%s - %v\n\n",
-					session.ID, session.Name, session.RemoteAddress, session.Hostname, session.OS, session.Arch, currentTime)
-			}
-
-		case consts.SessionUpdateEvent:
-			session := event.Session
-			currentTime := time.Now().Format(time.RFC1123)
-			fmt.Printf(clearln+Info+"Session #%d has been updated - %v\n", session.ID, currentTime)
-
-		case consts.SessionClosedEvent:
-			session := event.Session
-			fmt.Printf(clearln+Warn+"Lost session #%d %s - %s (%s) - %s/%s\n",
-				session.ID, session.Name, session.RemoteAddress, session.Hostname, session.OS, session.Arch)
-			activeSession := cmd.ActiveSession.Get()
-			if activeSession != nil && activeSession.ID == session.ID {
-				cmd.ActiveSession.Set(nil)
-				app.SetPrompt(getPrompt())
-				fmt.Printf(Warn + " Active session disconnected\n")
-			}
-			fmt.Println()
->>>>>>> 58a56a07
 		}
 
 		// Process various tokens on input (environment variables, paths, etc.)
