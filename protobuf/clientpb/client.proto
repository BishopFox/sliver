syntax = "proto3";
package clientpb;
option go_package = "github.com/bishopfox/sliver/protobuf/clientpb";

import "commonpb/common.proto";


// [ Version ] ----------------------------------------
message Version {
  int32 Major = 1;
  int32 Minor = 2;
  int32 Patch = 3;

  string Commit = 4;
  bool Dirty = 5;
  int64 CompiledAt = 6;

  string OS = 7;
  string Arch = 8;
}

// [ Core ] ----------------------------------------
message Session {
  string ID = 1;
  string Name = 2;
  string Hostname = 3;
  string UUID = 4;
  string Username = 5;
  string UID = 6;
  string GID = 7;
  string OS = 8;
  string Arch = 9;
  string Transport = 10;
  string RemoteAddress = 11;
  int32 PID = 12;
  string Filename = 13; // Argv[0]
  int64 LastCheckin = 14;
  string ActiveC2 = 15;
  string Version = 16;
  bool Evasion = 17;
  bool IsDead = 18;
  int64 ReconnectInterval = 19;
  string ProxyURL = 20;
  bool Burned = 22;
  repeated string Extensions = 23;
  // string ConfigID = 24;
  int64 PeerID = 25;
  string Locale = 26;
  int64 FirstContact = 27;
}

message Beacon {
  string ID = 1;
  string Name = 2;
  string Hostname = 3;
  string UUID = 4;
  string Username = 5;
  string UID = 6;
  string GID = 7;
  string OS = 8;
  string Arch = 9;
  string Transport = 10;
  string RemoteAddress = 11;
  int32 PID = 12;
  string Filename = 13; // Argv[0]
  int64 LastCheckin = 14;
  string ActiveC2 = 15;
  string Version = 16;
  bool Evasion = 17;
  bool IsDead = 18;

  string ProxyURL = 20;
  int64 ReconnectInterval = 21;
  int64 Interval = 22;
  int64 Jitter = 23;
  bool Burned = 24;
  int64 NextCheckin = 25;

  int64 TasksCount = 26;
  int64 TasksCountCompleted = 27;

  string Locale = 28;
  int64 FirstContact = 29;
}

message Beacons {
  repeated Beacon Beacons = 2;
}

message BeaconTask {
  string ID = 1;
  string BeaconID = 2;
  int64 CreatedAt = 3;
  string State = 4;
  int64 SentAt  = 5;
  int64 CompletedAt = 6;
  bytes Request = 7;
  bytes Response = 8;
  string Description = 9;
}

message BeaconTasks {
  string BeaconID = 1;
  repeated BeaconTask Tasks = 2;
}

message ImplantC2 {
  uint32 Priority = 1;
  string URL = 2;
  string Options = 3; // Protocol specific options
}

enum OutputFormat {
  SHARED_LIB = 0;
  SHELLCODE = 1;
  EXECUTABLE = 2;
  SERVICE = 3;
  THIRD_PARTY = 4;
}

message ImplantConfig {
  string ID = 1;
  bool IsBeacon = 2;
  int64 BeaconInterval = 3;
  int64 BeaconJitter = 4;

  string GOOS = 5;
  string GOARCH = 6;
  string Name = 7;

  bool Debug = 8;
  bool Evasion = 9;
  bool ObfuscateSymbols = 10;
  string TemplateName = 11;

  string MtlsCACert = 20;
  string MtlsCert = 21;
  string MtlsKey = 22;

  string ECCServerPublicKey = 23;
  string ECCPublicKey = 24;
  string ECCPrivateKey = 25;
  string ECCPublicKeySignature = 26;
  string MinisignServerPublicKey = 27;

  string WGImplantPrivKey = 30;
  string WGServerPubKey = 31;
  string WGPeerTunIP = 32;
  uint32 WGKeyExchangePort = 33;
  uint32 WGTcpCommsPort = 34;

  int64 ReconnectInterval = 40;
  uint32 MaxConnectionErrors = 41;
  int64 PollTimeout = 42;

  // c2
  repeated ImplantC2 C2 = 50;
  repeated string CanaryDomains = 51;
  string ConnectionStrategy = 52;

  bool LimitDomainJoined = 60;
  string LimitDatetime = 61;
  string LimitHostname = 62;
  string LimitUsername = 63;
  string LimitFileExists = 64;
  string LimitLocale = 65;

  OutputFormat Format = 100;
  bool IsSharedLib = 101;
  string FileName = 102;
  bool IsService = 103;
  bool IsShellcode = 104;
  bool RunAtLoad = 105;
<<<<<<< HEAD
  bool NetGoEnabled = 106;
  bool TrafficEncodersEnabled = 107;
  repeated string TrafficEncoders = 108;

  repeated commonpb.File Assets = 200;
}

message TrafficEncoder {
  uint64 ID = 1;
  commonpb.File Wasm = 2;

  bool SkipTests = 8;
  string TestID = 9;
}

message TrafficEncoderMap {
  // File Name -> TrafficEncoder
  map<string, TrafficEncoder> Encoders = 1;
}

message TrafficEncoderTest {
  string Name = 1;
  bool Completed = 2;
  bool Success = 3;
  int64 Duration = 4;

  string Err = 9;
  bytes Sample = 10;  // Only used on failed tests
}

message TrafficEncoderTests {
  TrafficEncoder Encoder = 1;
  repeated TrafficEncoderTest Tests = 2;
  int64 TotalDuration = 3;
  int32 TotalTests = 4;
=======
  string DebugFile = 106;
>>>>>>> 0a43dc68
}

message ExternalImplantConfig {
  ImplantConfig Config = 1;
  string OTPSecret = 2;
}

message ExternalImplantBinary {
  string Name = 1;
  string ImplantConfigID = 2;
  commonpb.File File = 3;
}

// Configs of previously built implants
message ImplantBuilds {
  map<string, ImplantConfig> Configs = 1;
}

message CompilerTarget {
  string GOOS = 1;  // The server's OS
  string GOARCH = 2;  // The server's Arch
  OutputFormat Format = 3;
}

message CrossCompiler {
  string TargetGOOS = 1;  // The server's OS
  string TargetGOARCH = 2;  // The server's Arch
  string CCPath = 3;
  string CXXPath = 4;
}

message Compiler {
  string GOOS = 1;  // The server's OS
  string GOARCH = 2;  // The server's Arch
  repeated CompilerTarget Targets = 3;
  repeated CrossCompiler CrossCompilers = 4;
  repeated CompilerTarget UnsupportedTargets = 5;
}

message DeleteReq {
  string Name = 1;
}

// DNSCanary - Single canary and metadata
message DNSCanary {
  string ImplantName = 1;
  string Domain = 2;
  bool Triggered = 3;
  string FirstTriggered = 4;
  string LatestTrigger = 5;
  uint32 Count = 6;
}

message Canaries {
  repeated DNSCanary Canaries = 1;
}

// UniqueWGIP - Unique wireguard IP
message UniqueWGIP {
  string IP = 1;
}

message ImplantProfile {
  string Name = 1;
  ImplantConfig Config = 2;
}

message ImplantProfiles {
  repeated ImplantProfile Profiles = 1;
}

message RegenerateReq {
  string ImplantName = 1;
}

message Job {
  uint32 ID = 1;
  string Name = 2;
  string Description = 3;
  string Protocol = 4;
  uint32 Port = 5;

  repeated string Domains = 6;
}


// [ Jobs ]  ----------------------------------------
message Jobs {
  repeated Job Active = 1;
}

message KillJobReq {
  uint32 ID = 1;
}

message KillJob {
  uint32 ID = 1;
  bool Success = 2;
}

// [ Listeners ] ----------------------------------------
message MTLSListenerReq {
  string Host = 1;
  uint32 Port = 2;
  bool Persistent = 3;
}

message MTLSListener {
  uint32 JobID = 1;
}

message WGListenerReq {
  string Host = 6;
  uint32 Port = 1;
  string TunIP = 2;
  uint32 NPort = 3;
  uint32 KeyPort = 4;
  bool Persistent = 5;
}

message WGListener {
  uint32 JobID = 1;
}

message DNSListenerReq {
  repeated string Domains = 1;
  bool Canaries = 2;
  string Host = 3;
  uint32 Port = 4;
  bool Persistent = 5;
  bool EnforceOTP = 6; 
}

message DNSListener {
  uint32 JobID = 1;
}

message HTTPListenerReq {
  string Domain = 1;
  string Host = 2;
  uint32 Port = 3;
  bool Secure = 4; // Enable HTTPS
  string Website = 5;
  bytes Cert = 6;
  bytes Key = 7;
  bool ACME = 8;
  bool Persistent = 9;
  bool EnforceOTP = 10;
  int64 LongPollTimeout = 11;
  int64 LongPollJitter = 12;
  bool RandomizeJARM = 13; // Only valid with Secure = true
}

// Named Pipes Messages for pivoting
message NamedPipesReq {
  string PipeName = 16;

  commonpb.Request Request = 9;
}

message NamedPipes {
  bool Success = 1;
  string Err = 2;

  commonpb.Response Response = 9;
}

// TCP Messages for pivoting
message TCPPivotReq {
  string Address = 16;

  commonpb.Request Request = 9;
}

message TCPPivot {
  bool Success = 1;
  string Err = 2;

  commonpb.Response Response = 9;
}

message HTTPListener {
  uint32 JobID = 1;
}

// [ commands ] ----------------------------------------
message Sessions {
  repeated Session Sessions = 1;
}

message RenameReq {
  string SessionID = 1;
  string BeaconID = 2;
  string Name = 3;
}

message GenerateReq {
  ImplantConfig Config = 1;
}

message Generate {
  commonpb.File File = 1;
}

message MSFReq {
  string Payload = 1;
  string LHost = 2;
  uint32 LPort = 3;
  string Encoder = 4;
  int32 Iterations = 5;

  commonpb.Request Request = 9;
}

message MSFRemoteReq {
  string Payload = 1;
  string LHost = 2;
  uint32 LPort = 3;
  string Encoder = 4;
  int32 Iterations = 5;
  uint32 PID = 8;

  commonpb.Request Request = 9;
}

enum StageProtocol {
  TCP = 0;
  HTTP = 1;
  HTTPS = 2;
}

message StagerListenerReq {
  StageProtocol Protocol = 1;
  string Host = 2;
  uint32 Port = 3;
  bytes Data = 4;
  bytes Cert = 5;
  bytes Key = 6;
  bool ACME = 7;
}

message StagerListener {
  uint32 JobID = 1;
}

message ShellcodeRDIReq {
  bytes Data = 1;
  string FunctionName = 2;
  string Arguments = 3;
}

message ShellcodeRDI {
  bytes Data = 1;
}

message MsfStagerReq {
  string Arch = 1;
  string Format = 2;
  uint32 Port = 3;
  string Host = 4;
  string OS = 5; // reserved for future usage
  StageProtocol Protocol = 6;
  repeated string BadChars = 7;
}

message MsfStager {
  commonpb.File File = 1;
}

// GetSystemReq - Client request to the server which is translated into
//                InvokeSystemReq when sending to the implant.
message GetSystemReq {
  string HostingProcess = 1;
  ImplantConfig Config = 2;

  commonpb.Request Request = 9;
}

// MigrateReq - Client request to the server which is translated into
//              InvokeMigrateReq when sending to the implant.
message MigrateReq {
  uint32 Pid = 1;
  ImplantConfig Config = 2;
  ShellcodeEncoder Encoder = 3;

  commonpb.Request Request = 9;
}

// [ Tunnels ] ----------------------------------------
message CreateTunnelReq {

  commonpb.Request Request = 9;
}

message CreateTunnel {
  uint32 SessionID = 1;

  uint64 TunnelID = 8 [jstype = JS_STRING];
}

message CloseTunnelReq {
  uint64 TunnelID = 8 [jstype = JS_STRING];

  commonpb.Request Request = 9;
}

// [ Pivots ] ----------------------------------------
message PivotGraphEntry {
  int64 PeerID = 1;
  Session Session = 2;
  string Name = 3;
  repeated PivotGraphEntry Children = 4;
}

message PivotGraph {
  repeated PivotGraphEntry Children = 1;
}

// [ Events ] ----------------------------------------
message Client {
  uint32 ID = 1;
  string Name = 2;

  Operator Operator = 3;
}

message Event {
  string EventType = 1;
  Session Session = 2;
  Job Job = 3;
  Client Client = 4;
  bytes Data = 5;

  string Err = 6; // Can't trigger normal gRPC error
}

message Operators { 
  repeated Operator Operators = 1;
}

message Operator {
  bool Online = 1;
  string Name = 2;
}

// [ Websites ] ----------------------------------------
message WebContent {
  string Path = 1;
  string ContentType = 2;
  uint64 Size = 3 [jstype = JS_STRING];

  bytes Content = 9;
}

message WebsiteAddContent {
  string Name = 1;
  map<string, WebContent> Contents = 2;
}

message WebsiteRemoveContent { 
  string Name = 1;
  repeated string Paths = 2;
}

message Website {
  string Name = 1;
  map<string, WebContent> Contents = 2;
}

message Websites {
  repeated Website Websites = 1;
}


// [ Wireguard ] ----------------------------------------

message WGClientConfig {
  string ServerPubKey = 1;
  string ClientPrivateKey = 2;
  string ClientPubKey = 3;
  string ClientIP = 4;
}


// [ Loot ] ----------------------------------------
enum FileType {
  NO_FILE = 0;
  BINARY = 1;
  TEXT = 2;
}

message Loot {
  string ID = 1;
  string Name = 2;
  FileType FileType = 3;
  string OriginHostUUID = 4;
  int64 Size = 5;

  commonpb.File File = 9;
}

message AllLoot {
  repeated Loot Loot = 1;
}

// [ Hosts ] ----------------------------------------
message IOC {
  string Path = 1;
  string FileHash = 2;
  string ID = 3;
}

message ExtensionData {
  string Output = 1;
}

message Host {
  string Hostname = 1;
  string HostUUID = 2;
  string OSVersion = 3;

  repeated IOC IOCs = 4;
  map<string, ExtensionData> ExtensionData = 5;

  string Locale = 6;
  int64 FirstContact = 7;
}

message AllHosts {
  repeated Host Hosts = 1;
}

// [ Dll Hijack ] ----------------------------------------
message DllHijackReq {
  string ReferenceDLLPath = 1;
  string TargetLocation = 2;
  bytes ReferenceDLL = 3;
  bytes TargetDLL = 4;
  string ProfileName = 5;

  commonpb.Request Request = 9;
}

message DllHijack {
  commonpb.Response Response = 9;
}

message BackdoorReq {
  string FilePath = 1;
  string ProfileName = 2;

  commonpb.Request Request = 9;
}

message Backdoor {
  commonpb.Response Response = 9;
}


// [ Shellcode ] ----------------------------------------
enum ShellcodeEncoder {
  NONE = 0;
  SHIKATA_GA_NAI = 1;
}

message ShellcodeEncodeReq {
  ShellcodeEncoder Encoder = 1;
  string Architecture = 2;
  uint32 Iterations = 3;
  bytes BadChars = 4;

  bytes Data = 8;
  commonpb.Request Request = 9;
}

message ShellcodeEncode {

  bytes Data = 8;
  commonpb.Response Response = 9;
}

message ShellcodeEncoderMap {
  map<string, ShellcodeEncoder> Encoders = 1;
}

// [ Builder ] ----------------------------------------

message ExternalGenerateReq {
  ImplantConfig Config = 1;
  string BuilderName = 2;
}


message Builders {
  repeated Builder Builders = 1;
}

message Builder {
  string Name = 1;
  string OperatorName = 2;
  string GOOS = 3;  // The builder's OS
  string GOARCH = 4;  // The builder's Arch
  repeated string Templates = 5;
  repeated CompilerTarget Targets = 6;
  repeated CrossCompiler CrossCompilers = 7;
}


// [ Credentials ] ----------------------------------------

message Credential {
  string ID = 1;
  string Username = 2;
  string Plaintext = 3;
  string Hash = 4;
  HashType HashType = 5;
  bool IsCracked = 6;
  string OriginHostUUID = 7;
  string Collection = 8;
}

message Credentials {
  repeated Credential Credentials = 1;
}

enum HashType {
  MD5 = 0; // MD5 - zero must come first in an enum

  MD4 = 900; // MD4
  // MD5
  SHA1 = 100; // SHA1
  SHA2_224 = 1300; // SHA2-224
  SHA2_256 = 1400; // SHA2-256
  SHA2_384 = 10800; // SHA2-384
  SHA2_512 = 1700; // SHA2-512
  SHA3_224 = 17300; // SHA3-224
  SHA3_256 = 17400; // SHA3-256
  SHA3_384 = 17500; // SHA3-384
  SHA3_512 = 17600; // SHA3-512
  RIPEMD_160 = 6000; // RIPEMD-160   
  BLAKE2B_256 = 600; // BLAKE2b-512  
  GOST_R_32_11_2012_256 = 11700; // GOST R 34.11-2012 (Streebog) 256-bit, big-endian
  GOST_R_32_11_2012_512 = 11800; // GOST R 34.11-2012 (Streebog) 512-bit, big-endian
  GOST_R_34_11_94 = 6900; // GOST R 34.11-94 
  GPG = 17010; // GPG (AES-128/AES-256 (SHA-1($pass)))  
  HALF_MD5 = 5100; // Half MD5
  KECCAK_224 = 17700; // Keccak-224
  KECCAK_256 = 17800; // Keccak-256
  KECCAK_384 = 17900; // Keccak-384
  KECCAK_512 = 18000; // Keccak-512
  WHIRLPOOL = 6100; // Whirlpool
  SIPHASH = 10100; // SipHash
  MD5_UTF16LE = 70; // md5(utf16le($pass))
  SHA1_UTF16LE = 170; // sha1(utf16le($pass))
  SHA256_UTF16LE = 1470; // sha256(utf16le($pass))
  SHA384_UTF16LE = 10870; // sha384(utf16le($pass))
  SHA512_UTF16LE = 1770; // sha512(utf16le($pass))
  BLAKE2B_512_PW_SALT = 610; // BLAKE2b-512($pass.$salt)
  BLAKE2B_512_SALT_PW = 620; // BLAKE2b-512($salt.$pass)
  MD5_PW_SALT = 10; // md5($pass.$salt)
  MD5_SALT_PW = 20; // md5($salt.$pass)
  MD5_SALT_PW_SALT = 3800; // md5($salt.$pass.$salt)
  MD5_SALT_MD5_PW = 3710; // md5($salt.md5($pass))

  // ... TODO fill in the rest ...

  CRC32 = 11500; // CRC32
  CRC32C = 27900; // CRC32B
  CRC64Jones = 28000; // CRC64-Jones
  JAVA_OBJECT = 18700;
  MURMUR = 25700; // MurmurHash
  MURMUR3 = 27800; // MurmurHash3
  THREE_DES = 14100; // 3DES (PT = $salt, key = $pass)
  DES = 14000; // DES (PT = $salt, key = $pass)
  AES_128_ECB = 26401; // AES-128-ECB NOKDF (PT = $salt, key = $pass)
  AES_192_ECB = 26402; //  AES-192-ECB NOKDF (PT = $salt, key = $pass)
  AES_256_ECB = 26403; // AES-256-ECB NOKDF (PT = $salt, key = $pass)
  CHA_CHA_20 = 15400; // ChaCha20
  LINUX_KERNEL_CRYPTO_API_24 = 14500; // Linux Kernel Crypto API (2.4)
  SKIP_32 = 14900; // Skip32 (PT = $salt, key = $pass)
  PBKDF2_HMAC_MD5 = 11900; // PBKDF2-HMAC-MD5
  PBKDF2_HMAC_SHA1 = 12000; // PBKDF2-HMAC-SHA1
  PBKDF2_HMAC_SHA256 = 10900; // PBKDF2-HMAC-SHA256
  PBKDF2_HMAC_SHA512 = 12100; // PBKDF2-HMAC-SHA512
  SCRYPT = 8900; // scrypt
  PHPASS = 400; // phpass
  TACACS_PLUS = 16100; // TACACS+
  SIP_DIGEST = 11400; // SIP digest authentication (MD5)
  IKE_MD5 = 5300; // IKE-PSK MD5
  IKE_SHA1 = 5400; // IKE-PSK SHA1
  SNMP_V3_HMAC_MD5_96 = 25100; // SNMPv3 HMAC-MD5-96
  SNMP_V3_HMAC_MD5_96__SHA1_96 = 25000; // SNMPv3 HMAC-MD5-96 / HMAC-SHA1-96
  SNMP_V3_HMAC_SHA1_96 = 25200; // SNMPv3 HMAC-SHA1-96
  SNMP_V3_HMAC_SHA224_128 = 26700; // SNMPv3 HMAC-SHA224-128
  SNMP_V3_HMAC_SHA256_192 = 26800; // SNMPv3 HMAC-SHA256-192
  SNMP_V3_HMAC_SHA384_256 = 26900; // SNMPv3 HMAC-SHA384-256
  SNMP_V3_HMAC_SHA512_384 = 27300; // SNMPv3 HMAC-SHA512-384  
  WPA_EAPOL_PBKDF2 =  2500; //WPA-EAPOL-PBKDF2      
  WPA_EAPOL_PMK =  2501; //WPA-EAPOL-PMK         
  WPA_PBKDF2_PMKID_EAPOL = 22000; //WPA-PBKDF2-PMKID+EAPOL
  WPA_PMK_PMKID_EAPOL = 22001; //WPA-PMK-PMKID+EAPOL   
  WPA_PMKID_PBKDF2 = 16800; //WPA-PMKID-PBKDF2      
  WPA_PMKID_PMK = 16801; //WPA-PMKID-PMK 
  IPMI2_PAKP_HMAC_SHA1 = 7300; // IPMI2 RAKP HMAC-SHA1
  CRAM_MD5 = 10200; // CRAM-MD5            
  JWT = 16500; // JWT (JSON Web Token)
  RADMIN_3 = 29200; // Radmin3  
  KERBEROS_17_TGS_REP = 19600; // Kerberos 5, etype 17, TGS-REP
  KERBEROS_17_PREAUTH = 19800; // Kerberos 5, etype 17, Pre-Auth
  KERBEROS_17_DB = 28800; // Kerberos 5, etype 17, DB
  KERBEROS_18_TGS_REP = 19700; // Kerberos 5, etype 18, TGS-REP
  KERBEROS_18_PREAUTH = 19900; // Kerberos 5, etype 18, Pre-Auth
  KERBEROS_18_DB = 28900; // Kerberos 5, etype 18, DB
  KERBEROS_23_SA_REQ_PREAUTH = 7500; // Kerberos 5, etype 23, AS-REQ Pre-Auth
  KERBEROS_23_TGS_REP = 13100; // Kerberos 5, etype 23, TGS-REP
  KERBEROS_23_AS_REP = 18200; // Kerberos 5, etype 23, AS-REP
  NET_NTLM_V1 = 5500; // NetNTLMv1 / NetNTLMv1+ESS
  NET_NTLM_V1_NT = 27000; // NetNTLMv1 / NetNTLMv1+ESS (NT)
  NET_NTLM_V2 = 5600; // NetNTLMv2
  NET_NTLM_V2_NT = 27100; // NetNTLMv2 (NT)
  FLASK = 29100; // Flask Session Cookie ($salt.$salt.$pass)
  ISCSI_CHAP = 4800; // iSCSI CHAP authentication, MD5(CHAP)
  RACF = 8500;
  AIX_SMD5 = 6300;
  AIX_SSHA1 = 6700;
  AIX_SSHA256 = 6400;
  AIX_SSHA512 = 6500;
  LM = 3000; // LM
  QNX_MD5 = 19000; // QNX /etc/shadow (MD5)
  QNX_SHA256 = 19100; // QNX /etc/shadow (SHA256)
  QNX_SHA512 = 19200; // QNX /etc/shadow (SHA512)
  DPAPI_V1_CTX_1_AND_2 = 15300; // DPAPI masterkey file v1 (context 1 and 2) 
  DPAPI_V1_CTX_3 = 15310; // DPAPI masterkey file v1 (context 3)
  DPAPI_V2_CTX_1_AND_2 = 15900; // DPAPI masterkey file v2 (context 1)
  DPAPI_V2_CTX_3 = 15910; // DPAPI masterkey file v2 (context 3)
  GRUB_2 = 7200; // GRUB 2
  MS_AZURE_SYNC = 12800; // MS-AzureSync PBKDF2-HMAC-SHA256
  BSDI_CRYPT = 12400; // BSDi Crypt, Extended DES
  NTLM = 1000; // NTLM
  RADMIN2 = 9900; // Radmin2
  SAMSUNG_ANDROID = 5800; // Samsung Android Password/PIN
  WINDOWS_HELLO_PIN = 28100; // Windows Hello PIN/Password
  WINDOWS_PHONE = 13800; // Windows Phone 8+ PIN/Password
  CISCO_ASA_MD5 = 2410; // Cisco-ASA MD5 
  CISCO_IOS_PBKDF2_SHA256 = 9200; // Cisco-IOS $8$ (PBKDF2-SHA256)
  CISCO_IOS_SCRYPT = 9300; // Cisco-IOS $9$ (scrypt)
  CISCO_PIX_MD5 = 2400; // Cisco-Pix MD5
  CITRIX_NETSCALER_SHA1 = 8100; // Citrix NetScaler (SHA1)
  CITRIX_NETSCALER_SHA512 = 22200; // Citrix NetScaler (SHA512)
  DCC = 1100; // Domain Cached Credentials (DCC), MS Cache
  DCC2 = 2100; // Domain Cached Credentials 2 (DCC2), MS Cache 2

  // ...

  MACOS_10_8 = 7100; // macOS v10.8+ (PBKDF2-SHA512)    

  // ...
  
  INVALID = 9999; // Invalid hash type

  // Out of order
  BCRYPT_UNIX = 3200; // bcrypt
  SHA512_CRYPT_UNIX = 1800; // sha512crypt $6$, SHA512 (Unix)
}

// [ Crackstation ] ----------------------------------------
message Crackstations {
  repeated Crackstation Crackstations = 1;
}

enum States {
  WAITING = 0;
  CRACKING = 1;
  INITIALIZING = 2;
}

message CrackstationStatus {
  string Name = 1;
  string HostUUID = 2;
  States State = 3;
  CrackStatus Cracking = 4;
  bool IsSyncing = 5;
  CrackSyncStatus Syncing = 6;
}

message CrackStatus {
  string ID = 1;
  int64 StartedAt = 4;
}

message CrackSyncStatus {
  float Speed = 1;
  map<string, float> Progress = 2;
}

message CrackBenchmark {
  string Name = 1;
  string HostUUID = 2;
  map<int32, uint64> Benchmarks = 3;
}

message CrackTask {
  string ID = 1;
  string HostUUID = 2; // CrackstationID
  int64 CreatedAt = 3;
  int64 StartedAt = 4;
  int64 CompletedAt = 5;
  string Status = 6;
  string Err = 7;

  CrackCommand Command = 9;
}

message Crackstation {
  string Name = 1;
  string OperatorName = 2;
  string GOOS = 3;  // The cracker's OS
  string GOARCH = 4;  // The cracker's Arch
  string HashcatVersion = 5;
  string HostUUID = 6;
  string Version = 7;
  map<int32, uint64> Benchmarks = 8;

  repeated CUDABackendInfo CUDA = 100;
  repeated MetalBackendInfo Metal = 101;
  repeated OpenCLBackendInfo OpenCL = 102;
}

message CUDABackendInfo {
  string Type = 1;
  int32 VendorID = 2;
  string Vendor = 3;
  string Name = 4;
  string Version = 5;
  int32 Processors = 6;
  int32 Clock = 7;
  string MemoryTotal = 8;
  string MemoryFree = 9;

  string CUDAVersion = 10;
}

message OpenCLBackendInfo {
  string Type = 1;
  int32 VendorID = 2;
  string Vendor = 3;
  string Name = 4;
  string Version = 5;
  int32 Processors = 6;
  int32 Clock = 7;
  string MemoryTotal = 8;
  string MemoryFree = 9;

  string OpenCLVersion = 10;
  string OpenCLDriverVersion = 11;
}

message MetalBackendInfo {
  string Type = 1;
  int32 VendorID = 2;
  string Vendor = 3;
  string Name = 4;
  string Version = 5;
  int32 Processors = 6;
  int32 Clock = 7;
  string MemoryTotal = 8;
  string MemoryFree = 9;

  string MetalVersion = 10;
}

enum CrackAttackMode {
  STRAIGHT = 0;
  COMBINATION = 1;
  BRUTEFORCE = 3;
  HYBRID_WORDLIST_MASK = 6;
  HYBRID_MASK_WORDLIST = 7;
  ASSOCIATION = 9;
  NO_ATTACK = 10;
}

enum CrackEncoding {
  INVALID_ENCODING = 0;
  ISO_8859_15 = 1;
  UTF_32LE = 2;
}

enum CrackOutfileFormat {
  INVALID_FORMAT = 0;
  HASH_SALT = 1;  // 1 | hash[:salt]
  PLAIN = 2; // 2 | plain
  HEX_PLAIN = 3; // 3 | hex_plain
  CRACK_POS = 4; // 4 | crack_pos
  TIMESTAMP_ABSOLUTE = 5; // 5 | timestamp absolute
  TIMESTAMP_RELATIVE = 6; // 6 | timestamp relative
}

enum CrackWorkloadProfile {
  INVALID_WORKLOAD_PROFILE = 0;
  LOW = 1;
  DEFAULT = 2;
  HIGH = 3;
  NIGHTMARE = 4;
}

message CrackCommand {
  CrackAttackMode AttackMode = 1;
  HashType HashType = 2;
  repeated string Hashes = 3;
  // --version
  // --help
  bool Quiet = 4;
  bool HexCharset = 5;
  bool HexSalt = 6;
  bool HexWordlist = 7;
  bool Force = 8;
  bool DeprecatedCheckDisable = 9;
  bool Status = 10;
  bool StatusJSON = 11;
  uint32 StatusTimer = 12;
  uint32 StdinTimeoutAbort = 13;
  bool MachineReadable = 14;
  bool KeepGuessing = 15;
  bool SelfTestDisable = 16;
  bool Loopback = 17;
  bytes MarkovHcstat2 = 18; // --markov-hcstat2 FILE
  bool MarkovDisable = 19;
  bool MarkovClassic = 20;
  bool MarkovInverse = 21;
  uint32 MarkovThreshold = 22;
  uint32 Runtime = 23;
  string Session = 24; // [a-zA-Z0-9_-]
  bool Restore = 25;
  bool RestoreDisable = 26;
  bytes RestoreFile = 27; // --restore-file-path FILE
  // --outfile FILE (28)
  repeated CrackOutfileFormat OutfileFormat = 29;
  bool OutfileAutohexDisable = 30;
  uint32 OutfileCheckTimer = 31;
  bool WordlistAutohexDisable = 32;
  string Separator = 33; // single char
  bool Stdout = 34;
  bool Show = 35;
  bool Left = 36;
  bool Username = 37;
  bool Remove = 38;
  uint32 RemoveTimer = 39;
  bool PotfileDisable = 40;
  bytes Potfile = 41; // --potfile-path FILE
  CrackEncoding EncodingFrom = 42;
  CrackEncoding EncodingTo = 43;
  uint32 DebugMode = 44;
  // --debug-file FILE (45)
  // --induction-dir DIR (46)
  // --outfile-check-dir DIR (47)
  bool LogfileDisable = 48;
  uint32 HccapxMessagePair = 49;
  uint32 NonceErrorCorrections = 50;
  bytes KeyboardLayoutMapping = 51; // --keyboard-layout-mapping FILE
  // --truecrypt-keyfiles FILE (52)
  // --veracrypt-keyfiles FILE (53)
  // --veracrypt-pim-start PIM (54)
  // --veracrypt-pim-stop PIM (55)
  bool Benchmark = 56;
  bool BenchmarkAll = 57;
  bool SpeedOnly = 58;
  bool ProgressOnly = 59;
  uint32 SegmentSize = 60;
  uint32 BitmapMin = 61;
  uint32 BitmapMax = 62;
  repeated uint32 CPUAffinity = 63;
  uint32 HookThreads = 64;
  bool HashInfo = 65;
  // --example-hashes (66)
  bool BackendIgnoreCUDA = 67;
  bool BackendIgnoreHip = 68;
  bool BackendIgnoreMetal = 69;
  bool BackendIgnoreOpenCL = 70;
  bool BackendInfo = 71;
  repeated uint32 BackendDevices = 72;
  repeated uint32 OpenCLDeviceTypes = 73;
  bool OptimizedKernelEnable = 74;
  bool MultiplyAccelDisabled = 75;
  CrackWorkloadProfile WorkloadProfile = 76;
  uint32 KernelAccel = 77;
  uint32 KernelLoops = 78;
  uint32 KernelThreads = 79;
  uint32 BackendVectorWidth = 80;
  uint32 SpinDamp = 81;
  bool HwmonDisable = 82;
  uint32 HwmonTempAbort = 83;
  uint32 ScryptTMTO = 84;
  uint64 Skip = 85;
  uint64 Limit = 86;
  bool Keyspace = 87;
  // --rule-left (88)
  // --rule-right (89)
  bytes RulesFile = 90; // --rules-file FILE
  uint32 GenerateRules = 91;
  uint32 GenerateRulesFunMin = 92;
  uint32 GenerateRulesFunMax = 93;
  string GenerateRulesFuncSel = 94;
  int32 GenerateRulesSeed = 95;
  string CustomCharset1 = 96;
  string CustomCharset2 = 97;
  string CustomCharset3 = 98;
  string CustomCharset4 = 99;
  string Identify = 100;
  bool Increment = 101;
  uint32 IncrementMin = 102;
  uint32 IncrementMax = 103;
  bool SlowCandidates = 104;
  bool BrainServer = 105;
  uint32 BrainServerTimer = 106;
  bool BrainClient = 107;
  string BrainClientFeatures = 108;
  string BrainHost = 109;
  uint32 BrainPort = 110;
  string BrainPassword = 111;
  string BrainSession = 112;
  string BrainSessionWhitelist = 113;
}

message CrackConfig {
  bool AutoFire = 1;
  int64 MaxFileSize = 2;
  int64 ChunkSize = 3;
  int64 MaxDiskUsage = 4;
}

enum CrackFileType {
  INVALID_TYPE = 0;
  WORDLIST = 1;
  RULES = 2;
  MARKOV_HCSTAT2 = 3;
}

message CrackFiles {
  repeated CrackFile Files = 1;
  int64 CurrentDiskUsage = 2;
  int64 MaxDiskUsage = 3;
}

message CrackFile {
  string ID = 1;
  int64 CreatedAt = 2;
  int64 LastModified = 3;
  string Name = 4;
  int64 UncompressedSize = 5;
  string Sha2_256 = 6;
  CrackFileType Type = 7;
  bool IsCompressed = 8;
  int64 MaxFileSize = 9;
  int64 ChunkSize = 10;

  repeated CrackFileChunk Chunks = 100;
}

message CrackFileChunk {
  string ID = 1;
  string CrackFileID = 2;
  uint32 N = 3;

  bytes Data = 9;
}<|MERGE_RESOLUTION|>--- conflicted
+++ resolved
@@ -171,10 +171,11 @@
   bool IsService = 103;
   bool IsShellcode = 104;
   bool RunAtLoad = 105;
-<<<<<<< HEAD
-  bool NetGoEnabled = 106;
-  bool TrafficEncodersEnabled = 107;
-  repeated string TrafficEncoders = 108;
+  string DebugFile = 106;
+
+  bool NetGoEnabled = 107;
+  bool TrafficEncodersEnabled = 108;
+  repeated string TrafficEncoders = 109;
 
   repeated commonpb.File Assets = 200;
 }
@@ -207,9 +208,6 @@
   repeated TrafficEncoderTest Tests = 2;
   int64 TotalDuration = 3;
   int32 TotalTests = 4;
-=======
-  string DebugFile = 106;
->>>>>>> 0a43dc68
 }
 
 message ExternalImplantConfig {
