--- conflicted
+++ resolved
@@ -88,24 +88,6 @@
 		}
 	}
 
-<<<<<<< HEAD
-	cleanup := func() {
-		log.Printf("[client] cleanup tunnel %d", tunnel.ID)
-		tunnelClose, _ := proto.Marshal(&sliverpb.ShellReq{
-			TunnelID: tunnel.ID,
-		})
-		server.RPC(&sliverpb.Envelope{
-			Type: sliverpb.MsgTunnelClose,
-			Data: tunnelClose,
-		}, defaultTimeout)
-		if !noPty {
-			log.Printf("Restoring old terminal state: %v", oldState)
-			terminal.Restore(0, oldState)
-		}
-	}
-
-=======
->>>>>>> d18612c2
 	go func() {
 		_, err := io.Copy(os.Stdout, tunnel)
 		if err != nil {
