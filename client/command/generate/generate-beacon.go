package generate

import (
	"fmt"
	"os"
	"time"

	"github.com/bishopfox/sliver/client/console"
	"github.com/bishopfox/sliver/protobuf/clientpb"
	"github.com/spf13/cobra"
)

var (
	minBeaconInterval         = 5 * time.Second
	ErrBeaconIntervalTooShort = fmt.Errorf("beacon interval must be %v or greater", minBeaconInterval)
)

<<<<<<< HEAD
// GenerateBeaconCmd - The main command used to generate implant binaries
func GenerateBeaconCmd(cmd *cobra.Command, con *console.SliverConsoleClient, args []string) {
	name, config := parseCompileFlags(cmd, con)
=======
// GenerateBeaconCmd - The main command used to generate implant binaries.
func GenerateBeaconCmd(cmd *cobra.Command, con *console.SliverClient, args []string) {
	config := parseCompileFlags(cmd, con)
>>>>>>> a79b397d
	if config == nil {
		return
	}
	config.IsBeacon = true
	err := parseBeaconFlags(cmd, con, config)
	if err != nil {
		con.PrintErrorf("%s\n", err)
		return
	}
	save, _ := cmd.Flags().GetString("save")
	if save == "" {
		save, _ = os.Getwd()
	}
	if external, _ := cmd.Flags().GetBool("external-builder"); !external {
		compile(config, save, con)
	} else {
		externalBuild(name, config, save, con)
	}
}

func parseBeaconFlags(cmd *cobra.Command, con *console.SliverClient, config *clientpb.ImplantConfig) error {
	days, _ := cmd.Flags().GetInt64("days")
	hours, _ := cmd.Flags().GetInt64("hours")
	minutes, _ := cmd.Flags().GetInt64("minutes")
	interval := time.Duration(days) * time.Hour * 24
	interval += time.Duration(hours) * time.Hour
	interval += time.Duration(minutes) * time.Minute

	/*
		If seconds has not been specified but any of the other time units have, then do not add
		the default 60 seconds to the interval.

		If seconds have been specified, then add them regardless.
	*/
	if (!cmd.Flags().Changed("seconds") && interval.Seconds() == 0) || (cmd.Flags().Changed("seconds")) {
		// if (ctx.Flags["seconds"].IsDefault && interval.Seconds() == 0) || (!ctx.Flags["seconds"].IsDefault) {
		seconds, _ := cmd.Flags().GetInt64("seconds")
		interval += time.Duration(seconds) * time.Second
	}

	if interval < minBeaconInterval {
		return ErrBeaconIntervalTooShort
	}

	beaconJitter, _ := cmd.Flags().GetInt64("jitter")
	config.BeaconInterval = int64(interval)
	config.BeaconJitter = int64(time.Duration(beaconJitter) * time.Second)
	return nil
}<|MERGE_RESOLUTION|>--- conflicted
+++ resolved
@@ -15,15 +15,9 @@
 	ErrBeaconIntervalTooShort = fmt.Errorf("beacon interval must be %v or greater", minBeaconInterval)
 )
 
-<<<<<<< HEAD
 // GenerateBeaconCmd - The main command used to generate implant binaries
-func GenerateBeaconCmd(cmd *cobra.Command, con *console.SliverConsoleClient, args []string) {
+func GenerateBeaconCmd(cmd *cobra.Command, con *console.SliverClient, args []string) {
 	name, config := parseCompileFlags(cmd, con)
-=======
-// GenerateBeaconCmd - The main command used to generate implant binaries.
-func GenerateBeaconCmd(cmd *cobra.Command, con *console.SliverClient, args []string) {
-	config := parseCompileFlags(cmd, con)
->>>>>>> a79b397d
 	if config == nil {
 		return
 	}
