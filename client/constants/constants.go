--- conflicted
+++ resolved
@@ -131,12 +131,9 @@
 	PsExecStr     = "psexec"
 	BackdoorStr   = "backdoor"
 	MakeTokenStr  = "make-token"
-<<<<<<< HEAD
 
 	PersistStr = "persist"
-=======
-	GetEnvStr     = "getenv"
->>>>>>> 1181992d
+	GetEnvStr  = "getenv"
 )
 
 // Groups
