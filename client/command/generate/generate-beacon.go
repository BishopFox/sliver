package generate

import (
	"fmt"
	"os"
	"time"

	"github.com/spf13/cobra"

	"github.com/bishopfox/sliver/client/console"
	"github.com/bishopfox/sliver/protobuf/clientpb"
)

var (
	minBeaconInterval         = 5 * time.Second
	ErrBeaconIntervalTooShort = fmt.Errorf("beacon interval must be %v or greater", minBeaconInterval)
)

<<<<<<< HEAD
// GenerateBeaconCmd - The main command used to generate implant binaries.
func GenerateBeaconCmd(cmd *cobra.Command, con *console.SliverClient, args []string) {
	config := parseCompileFlags(cmd, con)
=======
// GenerateBeaconCmd - The main command used to generate implant binaries
func GenerateBeaconCmd(cmd *cobra.Command, con *console.SliverConsoleClient, args []string) {
	name, config := parseCompileFlags(cmd, con)
>>>>>>> 06116675
	if config == nil {
		return
	}
	config.IsBeacon = true
	err := parseBeaconFlags(cmd, con, config)
	if err != nil {
		con.PrintErrorf("%s\n", err)
		return
	}
	save, _ := cmd.Flags().GetString("save")
	if save == "" {
		save, _ = os.Getwd()
	}
	if external, _ := cmd.Flags().GetBool("external-builder"); !external {
		compile(config, save, con)
	} else {
		externalBuild(name, config, save, con)
	}
}

func parseBeaconFlags(cmd *cobra.Command, con *console.SliverClient, config *clientpb.ImplantConfig) error {
	days, _ := cmd.Flags().GetInt64("days")
	hours, _ := cmd.Flags().GetInt64("hours")
	minutes, _ := cmd.Flags().GetInt64("minutes")
	interval := time.Duration(days) * time.Hour * 24
	interval += time.Duration(hours) * time.Hour
	interval += time.Duration(minutes) * time.Minute

	/*
		If seconds has not been specified but any of the other time units have, then do not add
		the default 60 seconds to the interval.

		If seconds have been specified, then add them regardless.
	*/
	if (!cmd.Flags().Changed("seconds") && interval.Seconds() == 0) || (cmd.Flags().Changed("seconds")) {
		// if (ctx.Flags["seconds"].IsDefault && interval.Seconds() == 0) || (!ctx.Flags["seconds"].IsDefault) {
		seconds, _ := cmd.Flags().GetInt64("seconds")
		interval += time.Duration(seconds) * time.Second
	}

	if interval < minBeaconInterval {
		return ErrBeaconIntervalTooShort
	}

	beaconJitter, _ := cmd.Flags().GetInt64("jitter")
	config.BeaconInterval = int64(interval)
	config.BeaconJitter = int64(time.Duration(beaconJitter) * time.Second)
	return nil
}<|MERGE_RESOLUTION|>--- conflicted
+++ resolved
@@ -16,15 +16,9 @@
 	ErrBeaconIntervalTooShort = fmt.Errorf("beacon interval must be %v or greater", minBeaconInterval)
 )
 
-<<<<<<< HEAD
-// GenerateBeaconCmd - The main command used to generate implant binaries.
+// GenerateBeaconCmd - The main command used to generate implant binaries
 func GenerateBeaconCmd(cmd *cobra.Command, con *console.SliverClient, args []string) {
-	config := parseCompileFlags(cmd, con)
-=======
-// GenerateBeaconCmd - The main command used to generate implant binaries
-func GenerateBeaconCmd(cmd *cobra.Command, con *console.SliverConsoleClient, args []string) {
 	name, config := parseCompileFlags(cmd, con)
->>>>>>> 06116675
 	if config == nil {
 		return
 	}
