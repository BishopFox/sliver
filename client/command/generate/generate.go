--- conflicted
+++ resolved
@@ -373,16 +373,12 @@
 		IsService:   isService,
 		IsShellcode: isShellcode,
 
-<<<<<<< HEAD
 		RunAtLoad:              runAtLoad,
 		NetGoEnabled:           ctx.Flags.Bool("netgo"),
 		TrafficEncodersEnabled: trafficEncodersEnabled,
 		Assets:                 trafficEncoderAssets,
-=======
-		RunAtLoad: runAtLoad,
-
+		
 		DebugFile: debugFile,
->>>>>>> 0a43dc68
 	}
 
 	return config
