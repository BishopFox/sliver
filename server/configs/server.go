--- conflicted
+++ resolved
@@ -61,8 +61,6 @@
 	Port int    `json:"port"`
 }
 
-<<<<<<< HEAD
-=======
 // JobConfig - Restart Jobs on Load
 type JobConfig struct {
 	Multiplayer []*MultiplayerJobConfig `json:"multiplayer"`
@@ -121,7 +119,6 @@
 	RandomizeJARM   bool   `json:"randomize_jarm"`
 }
 
->>>>>>> a9f885a9
 // WatchTowerConfig - Watch Tower job config
 type WatchTowerConfig struct {
 	VTApiKey          string `json:"vt_api_key"`
