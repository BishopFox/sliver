--- conflicted
+++ resolved
@@ -139,31 +139,22 @@
   string TemplateName = 11;
   bool SGNEnabled = 12;
 
-  bool IncludeMTLS = 12;
-  bool IncludeHTTP = 13;
-  bool IncludeWG = 14;
-  bool IncludeDNS = 15;
-  bool IncludeNamePipe = 16;
-  bool IncludeTCP = 17;
+  bool IncludeMTLS = 13;
+  bool IncludeHTTP = 14;
+  bool IncludeWG = 15;
+  bool IncludeDNS = 16;
+  bool IncludeNamePipe = 17;
+  bool IncludeTCP = 18;
 
   string MtlsCACert = 20;
   string MtlsCert = 21;
   string MtlsKey = 22;
 
-<<<<<<< HEAD
-  string ECCServerPublicKey = 23;
-  string ECCPublicKey = 24;
-  string ECCPrivateKey = 25;
-  string ECCPublicKeySignature = 26;
-  string ECCPublicKeyDigest = 27;
-  string MinisignServerPublicKey = 28;
-=======
   string AgeServerPublicKey = 23;
   string PeerPublicKey = 24;
   string PeerPrivateKey = 25;
   string PeerPublicKeySignature = 26;
   string MinisignServerPublicKey = 27;
->>>>>>> a9f885a9
 
   string WGImplantPrivKey = 30;
   string WGServerPubKey = 31;
@@ -468,11 +459,8 @@
   string OS = 5; // reserved for future usage
   StageProtocol Protocol = 6;
   repeated string BadChars = 7;
-<<<<<<< HEAD
-  string HTTPC2ConfigName = 8;
-=======
   string AdvOptions = 8;
->>>>>>> a9f885a9
+  string HTTPC2ConfigName = 9;
 }
 
 message MsfStager { commonpb.File File = 1; }
