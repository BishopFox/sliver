name: Release

on:
  push:
    branches: [master]

jobs:
  servers-build:
    name: Release Build Server
    if: startsWith( github.ref, 'refs/tags/v')
    runs-on: ubuntu-latest
    timeout-minutes: 45
    steps:
<<<<<<< HEAD
      - name: Go 1.20
        uses: actions/setup-go@v4
=======
      - name: Go 1.21
        uses: actions/setup-go@v5
>>>>>>> 5c206cdd
        with:
          go-version: "^1.20"

      - name: OS Packages
        run: |
          sudo apt-get update --fix-missing && sudo apt-get -y install \
          git build-essential zlib1g zlib1g-dev wget zip unzip

      - name: Check Out Code
        uses: actions/checkout@v4

      - name: Git Fetch Tags
        run: git fetch --prune --unshallow --tags -f

      - name: Make
        run: make servers

      - name: Server Artifacts
        uses: actions/upload-artifact@v3
        with:
          name: servers
          path: ./sliver-server_*

  clients-build:
    name: Release Build Client
    if: startsWith( github.ref, 'refs/tags/v')
    runs-on: ubuntu-latest
    timeout-minutes: 45
    steps:
<<<<<<< HEAD
      - name: Go 1.20
        uses: actions/setup-go@v4
=======
      - name: Go 1.21
        uses: actions/setup-go@v5
>>>>>>> 5c206cdd
        with:
          go-version: "^1.20"

      - name: Check Out Code
        uses: actions/checkout@v4

      - name: Git Fetch Tags
        run: git fetch --prune --unshallow --tags -f

      - name: Make
        run: make clients

      - name: Client Artifacts
        uses: actions/upload-artifact@v3
        with:
          name: clients
          path: ./sliver-client_*

  tagged-release:
    needs: [servers-build, clients-build]

    name: "Tagged Release"
    if: startsWith( github.ref, 'refs/tags/v')
    runs-on: ubuntu-latest
    timeout-minutes: 45

    steps:
      - run: mkdir -p ./builds
      - uses: actions/download-artifact@v3
        with:
          path: ./builds

      - name: Extract Artifacts
        run: |
          mkdir -p ./artifacts
          cp ./builds/clients/* ./artifacts
          cp ./builds/servers/* ./artifacts

      - name: GPG Key(s)
        run: |
          cat <(echo -e "${{ secrets.SLIVER_GPG }}") | gpg --batch --import
          gpg --list-secret-keys --keyid-format LONG

      # Linux
      - name: Linux 386 (Client Only)
        run: |
          gpg --default-key 4449039C --output ./artifacts/sliver-client_linux-386.sig --detach-sig ./artifacts/sliver-client_linux-386
      - name: Linux AMD64
        run: |
          gpg --default-key 4449039C --output ./artifacts/sliver-server_linux-amd64.sig --detach-sig ./artifacts/sliver-server_linux-amd64
          gpg --default-key 4449039C --output ./artifacts/sliver-client_linux-amd64.sig --detach-sig ./artifacts/sliver-client_linux-amd64
      - name: Linux ARM64
        run: |
          gpg --default-key 4449039C --output ./artifacts/sliver-server_linux-arm64.sig --detach-sig ./artifacts/sliver-server_linux-arm64
          gpg --default-key 4449039C --output ./artifacts/sliver-client_linux-arm64.sig --detach-sig ./artifacts/sliver-client_linux-arm64

      # Windows
      - name: Windows 386 (Client Only)
        run: |
          gpg --default-key 4449039C --output ./artifacts/sliver-client_windows-386.sig --detach-sig ./artifacts/sliver-client_windows-386.exe
      - name: Windows AMD64
        run: |
          gpg --default-key 4449039C --output ./artifacts/sliver-server_windows-amd64.sig --detach-sig ./artifacts/sliver-server_windows-amd64.exe
          gpg --default-key 4449039C --output ./artifacts/sliver-client_windows-amd64.sig --detach-sig ./artifacts/sliver-client_windows-amd64.exe
      - name: Windows ARM64 (Client Only)
        run: |
          gpg --default-key 4449039C --output ./artifacts/sliver-client_windows-arm64.sig --detach-sig ./artifacts/sliver-client_windows-arm64.exe

      # MacOS
      - name: MacOS AMD64
        run: |
          gpg --default-key 4449039C --output ./artifacts/sliver-server_macos-amd64.sig --detach-sig ./artifacts/sliver-server_macos-amd64
          gpg --default-key 4449039C --output ./artifacts/sliver-client_macos-amd64.sig --detach-sig ./artifacts/sliver-client_macos-amd64
      - name: Package MacOS ARM64
        run: |
          gpg --default-key 4449039C --output ./artifacts/sliver-server_macos-arm64.sig --detach-sig ./artifacts/sliver-server_macos-arm64
          gpg --default-key 4449039C --output ./artifacts/sliver-client_macos-arm64.sig --detach-sig ./artifacts/sliver-client_macos-arm64

      # FreeBSD
      - name: FreeBSD AMD64 (Client Only)
        run: |
          gpg --default-key 4449039C --output ./artifacts/sliver-client_freebsd-amd64.sig --detach-sig ./artifacts/sliver-client_freebsd-amd64.exe
      - name: FreeBSD ARM64 (Client Only)
        run: |
          gpg --default-key 4449039C --output ./artifacts/sliver-client_freebsd-arm64.sig --detach-sig ./artifacts/sliver-client_freebsd-arm64.exe

      - name: "Publish Release"
        uses: "bishopfox/action-gh-release@v1"
        with:
          files: |
            ./artifacts/*<|MERGE_RESOLUTION|>--- conflicted
+++ resolved
@@ -11,15 +11,10 @@
     runs-on: ubuntu-latest
     timeout-minutes: 45
     steps:
-<<<<<<< HEAD
-      - name: Go 1.20
-        uses: actions/setup-go@v4
-=======
       - name: Go 1.21
         uses: actions/setup-go@v5
->>>>>>> 5c206cdd
         with:
-          go-version: "^1.20"
+          go-version: "^1.21"
 
       - name: OS Packages
         run: |
@@ -47,15 +42,10 @@
     runs-on: ubuntu-latest
     timeout-minutes: 45
     steps:
-<<<<<<< HEAD
-      - name: Go 1.20
-        uses: actions/setup-go@v4
-=======
       - name: Go 1.21
         uses: actions/setup-go@v5
->>>>>>> 5c206cdd
         with:
-          go-version: "^1.20"
+          go-version: "^1.21"
 
       - name: Check Out Code
         uses: actions/checkout@v4
